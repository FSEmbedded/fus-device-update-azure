cmake_minimum_required (VERSION 3.5)

<<<<<<< HEAD
project (jws_utils)

compileasc99 ()
add_library (${PROJECT_NAME} STATIC src/jws_utils.c)
add_library (aduc::${PROJECT_NAME} ALIAS ${PROJECT_NAME})

find_package (Parson REQUIRED)
find_package (azure_c_shared_utility REQUIRED)
=======
set (target_name jws_utils)

include (agentRules)

compileasc99 ()
add_library (${target_name} STATIC src/jws_utils.c)
add_library (aduc::${target_name} ALIAS ${target_name})

find_package (Parson REQUIRED)
>>>>>>> eaeb5ba1

#
# Turn -fPIC on, in order to use this library in another shared library.
#
<<<<<<< HEAD
set_property (TARGET ${PROJECT_NAME} PROPERTY POSITION_INDEPENDENT_CODE ON)

target_include_directories (${PROJECT_NAME} PUBLIC inc)

target_link_libraries (
    ${PROJECT_NAME}
    PUBLIC aduc::crypto_utils aduc::c_utils
    PRIVATE Parson::parson aziotsharedutil)
=======
set_property (TARGET ${target_name} PROPERTY POSITION_INDEPENDENT_CODE ON)

target_include_directories (${target_name} PUBLIC inc)

target_link_aziotsharedutil (${target_name} PRIVATE)

target_link_libraries (
    ${target_name}
    PUBLIC aduc::crypto_utils aduc::c_utils
    PRIVATE Parson::parson aduc::root_key_utils)
>>>>>>> eaeb5ba1

if (ADUC_BUILD_UNIT_TESTS)
    add_subdirectory (tests)
endif ()<|MERGE_RESOLUTION|>--- conflicted
+++ resolved
@@ -1,15 +1,5 @@
 cmake_minimum_required (VERSION 3.5)
 
-<<<<<<< HEAD
-project (jws_utils)
-
-compileasc99 ()
-add_library (${PROJECT_NAME} STATIC src/jws_utils.c)
-add_library (aduc::${PROJECT_NAME} ALIAS ${PROJECT_NAME})
-
-find_package (Parson REQUIRED)
-find_package (azure_c_shared_utility REQUIRED)
-=======
 set (target_name jws_utils)
 
 include (agentRules)
@@ -19,21 +9,10 @@
 add_library (aduc::${target_name} ALIAS ${target_name})
 
 find_package (Parson REQUIRED)
->>>>>>> eaeb5ba1
 
 #
 # Turn -fPIC on, in order to use this library in another shared library.
 #
-<<<<<<< HEAD
-set_property (TARGET ${PROJECT_NAME} PROPERTY POSITION_INDEPENDENT_CODE ON)
-
-target_include_directories (${PROJECT_NAME} PUBLIC inc)
-
-target_link_libraries (
-    ${PROJECT_NAME}
-    PUBLIC aduc::crypto_utils aduc::c_utils
-    PRIVATE Parson::parson aziotsharedutil)
-=======
 set_property (TARGET ${target_name} PROPERTY POSITION_INDEPENDENT_CODE ON)
 
 target_include_directories (${target_name} PUBLIC inc)
@@ -44,7 +23,6 @@
     ${target_name}
     PUBLIC aduc::crypto_utils aduc::c_utils
     PRIVATE Parson::parson aduc::root_key_utils)
->>>>>>> eaeb5ba1
 
 if (ADUC_BUILD_UNIT_TESTS)
     add_subdirectory (tests)
