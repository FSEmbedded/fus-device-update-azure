--- conflicted
+++ resolved
@@ -2,15 +2,6 @@
 
 set (target_name string_utils)
 
-<<<<<<< HEAD
-add_library (${target_name} INTERFACE)
-add_library (aduc::${target_name} ALIAS ${target_name})
-
-target_include_directories (${target_name} INTERFACE inc)
-
-find_package (azure_c_shared_utility REQUIRED)
-target_link_libraries (${target_name} INTERFACE aziotsharedutil)
-=======
 include (agentRules)
 
 compileasc99 ()
@@ -24,7 +15,6 @@
 # Turn -fPIC on, in order to use this library in another shared library.
 #
 set_property (TARGET ${target_name} PROPERTY POSITION_INDEPENDENT_CODE ON)
->>>>>>> eaeb5ba1
 
 if (ADUC_BUILD_UNIT_TESTS)
     add_subdirectory (tests)
