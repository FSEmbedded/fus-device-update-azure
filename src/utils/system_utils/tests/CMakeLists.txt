--- conflicted
+++ resolved
@@ -13,14 +13,10 @@
 
 add_executable (${PROJECT_NAME} ${sources})
 
-<<<<<<< HEAD
-target_link_libraries (${PROJECT_NAME} PRIVATE aduc::system_utils Catch2::Catch2)
-=======
 target_link_libraries (${PROJECT_NAME} PRIVATE aduc::file_utils aduc::string_utils
                                                aduc::system_utils Catch2::Catch2)
 
 target_link_libraries (${PROJECT_NAME} PRIVATE libaducpal)
->>>>>>> eaeb5ba1
 
 include (CTest)
 include (Catch)
