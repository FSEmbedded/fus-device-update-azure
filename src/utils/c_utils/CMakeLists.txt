cmake_minimum_required (VERSION 3.5)

set (target_name c_utils)

<<<<<<< HEAD
add_library (${target_name} STATIC src/bit_ops.c src/connection_string_utils.c src/http_url.c src/string_c_utils.c )
=======
include (agentRules)
compileasc99 ()

add_library (${target_name} STATIC src/bit_ops.c src/connection_string_utils.c src/http_url.c
                                   src/string_c_utils.c)

>>>>>>> eaeb5ba1
add_library (aduc::${target_name} ALIAS ${target_name})

#
# Turn -fPIC on, in order to use this library in another shared library.
#
set_property (TARGET ${target_name} PROPERTY POSITION_INDEPENDENT_CODE ON)

<<<<<<< HEAD
find_package (azure_c_shared_utility REQUIRED)

target_include_directories (${target_name} PUBLIC inc)

target_link_libraries (${target_name} PRIVATE aduc::logging aziotsharedutil)

if (ADUC_BUILD_UNIT_TESTS)
=======
target_include_directories (${target_name} PUBLIC inc ${ADUC_EXPORT_INCLUDES})

target_link_aziotsharedutil (${target_name} PRIVATE)

target_link_libraries (${target_name} PRIVATE aduc::logging)

target_link_libraries (${target_name} PRIVATE libaducpal)

if (ADUC_BUILD_UNIT_TESTS)
    # inc/http_url.h includes "umock_c/umock_c_prod.h"
    target_link_umock_c (${target_name} PRIVATE)

>>>>>>> eaeb5ba1
    add_subdirectory (tests)
endif ()<|MERGE_RESOLUTION|>--- conflicted
+++ resolved
@@ -2,16 +2,12 @@
 
 set (target_name c_utils)
 
-<<<<<<< HEAD
-add_library (${target_name} STATIC src/bit_ops.c src/connection_string_utils.c src/http_url.c src/string_c_utils.c )
-=======
 include (agentRules)
 compileasc99 ()
 
 add_library (${target_name} STATIC src/bit_ops.c src/connection_string_utils.c src/http_url.c
                                    src/string_c_utils.c)
 
->>>>>>> eaeb5ba1
 add_library (aduc::${target_name} ALIAS ${target_name})
 
 #
@@ -19,15 +15,6 @@
 #
 set_property (TARGET ${target_name} PROPERTY POSITION_INDEPENDENT_CODE ON)
 
-<<<<<<< HEAD
-find_package (azure_c_shared_utility REQUIRED)
-
-target_include_directories (${target_name} PUBLIC inc)
-
-target_link_libraries (${target_name} PRIVATE aduc::logging aziotsharedutil)
-
-if (ADUC_BUILD_UNIT_TESTS)
-=======
 target_include_directories (${target_name} PUBLIC inc ${ADUC_EXPORT_INCLUDES})
 
 target_link_aziotsharedutil (${target_name} PRIVATE)
@@ -40,6 +27,5 @@
     # inc/http_url.h includes "umock_c/umock_c_prod.h"
     target_link_umock_c (${target_name} PRIVATE)
 
->>>>>>> eaeb5ba1
     add_subdirectory (tests)
 endif ()