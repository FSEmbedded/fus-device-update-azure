--- conflicted
+++ resolved
@@ -370,11 +370,6 @@
  * @param str A string to check.
  * @return Returns true if @p str is NULL or empty.
  */
-<<<<<<< HEAD
-_Bool IsNullOrEmpty(const char* str)
-{
-    return str == NULL || *str == '\0';
-=======
 bool IsNullOrEmpty(const char* str)
 {
     return str == NULL || *str == '\0';
@@ -475,5 +470,4 @@
     dest[numSrcCharsToCopy] = '\0';
 
     return numSrcCharsToCopy;
->>>>>>> eaeb5ba1
 }