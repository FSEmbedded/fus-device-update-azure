/**
 * @file c_utils_ut.cpp
 * @brief Unit Tests for c_utils library
 *
 * @copyright Copyright (c) Microsoft Corporation.
 * Licensed under the MIT License.
 */
#include <catch2/catch.hpp>
using Catch::Matchers::Equals;

#include "aduc/c_utils.h"
#include "aduc/string_c_utils.h"
#include "aduc/system_utils.h"

#include "aduc/calloc_wrapper.hpp"
using ADUC::StringUtils::cstr_wrapper;

#include <cstring>
#include <fstream>
class TemporaryTestFile
{
public:
    TemporaryTestFile(const TemporaryTestFile&) = delete;
    TemporaryTestFile& operator=(const TemporaryTestFile&) = delete;
    TemporaryTestFile(TemporaryTestFile&&) = delete;
    TemporaryTestFile& operator=(TemporaryTestFile&&) = delete;

    explicit TemporaryTestFile(const std::vector<std::string>& content)
    {
        // Generate a unique filename.
        ADUC_SystemUtils_MkTemp(_filePath);

        (void)std::remove(Filename());
        std::ofstream file{ Filename() };
        for (const std::string& line : content)
        {
            file << line << std::endl;
        }
    }

    ~TemporaryTestFile()
    {
        REQUIRE(std::remove(Filename()) == 0);
    }

    const char* Filename() const
    {
        return _filePath;
    }

private:
    char _filePath[ARRAY_SIZE("/tmp/tmpfileXXXXXX")] = "/tmp/tmpfileXXXXXX";
};

TEST_CASE("ARRAY_SIZE")
{
    SECTION("Inferred array size")
    {
        int array1[] = { 1 };
        int array3[] = { 1, 2, 3 };
        CHECK(ARRAY_SIZE(array1) == 1);
        CHECK(ARRAY_SIZE(array3) == 3);
    }

    SECTION("Explicit array size")
    {
        int array1[1];
        int array3[3];
        CHECK(ARRAY_SIZE(array1) == 1);
        CHECK(ARRAY_SIZE(array3) == 3);
    }

    SECTION("Inferred string size")
    {
        char stringEmpty[] = "";
        char stringABC[] = "abc";
        CHECK(ARRAY_SIZE(stringEmpty) == 1);
        CHECK(ARRAY_SIZE(stringABC) == 4);
    }

    SECTION("String literal size")
    {
        CHECK(ARRAY_SIZE("") == 1);
        CHECK(ARRAY_SIZE("abc") == 4);
    }
}

TEST_CASE("ADUC_StringUtils_Trim")
{
    SECTION("Null arg")
    {
        const char* result = ADUC_StringUtils_Trim(nullptr);
        CHECK(result == nullptr);
    }

    SECTION("Empty string")
    {
        char str[] = "";
        const char* result = ADUC_StringUtils_Trim(str);
        CHECK_THAT(result, Equals(""));
    }

    SECTION("String already trimmed")
    {
        char str[] = "abc";
        const char* result = ADUC_StringUtils_Trim(str);
        CHECK_THAT(result, Equals("abc"));
    }

    SECTION("Trim leading")
    {
        char str1[] = " abc";
        const char* result = ADUC_StringUtils_Trim(str1);
        CHECK_THAT(result, Equals("abc"));

        char str2[] = "  abc";
        result = ADUC_StringUtils_Trim(str2);
        CHECK_THAT(result, Equals("abc"));

        char str3[] = "  a b c";
        result = ADUC_StringUtils_Trim(str3);
        CHECK_THAT(result, Equals("a b c"));

        char str4[] = "\tabc";
        result = ADUC_StringUtils_Trim(str4);
        CHECK_THAT(result, Equals("abc"));
    }

    SECTION("Trim trailing")
    {
        char str1[] = "abc ";
        const char* result = ADUC_StringUtils_Trim(str1);
        CHECK_THAT(result, Equals("abc"));

        char str2[] = "abc  ";
        result = ADUC_StringUtils_Trim(str2);
        CHECK_THAT(result, Equals("abc"));

        char str3[] = "a b c ";
        result = ADUC_StringUtils_Trim(str3);
        CHECK_THAT(result, Equals("a b c"));

        char str4[] = "abc\t";
        result = ADUC_StringUtils_Trim(str4);
        CHECK_THAT(result, Equals("abc"));
    }

    SECTION("Trim leading and trailing")
    {
        char str1[] = " abc ";
        const char* result = ADUC_StringUtils_Trim(str1);
        CHECK_THAT(result, Equals("abc"));

        char str2[] = "  abc  ";
        result = ADUC_StringUtils_Trim(str2);
        CHECK_THAT(result, Equals("abc"));

        char str3[] = " a b c ";
        result = ADUC_StringUtils_Trim(str3);
        CHECK_THAT(result, Equals("a b c"));

        char str4[] = "\tabc\t";
        result = ADUC_StringUtils_Trim(str4);
        CHECK_THAT(result, Equals("abc"));
    }
}

TEST_CASE("ADUC_ParseUpdateType and atoui")
{
    SECTION("Empty String")
    {
        const char* updateType = "";
        char* updateTypeName = nullptr;
        unsigned int updateTypeVersion;
        CHECK(!ADUC_ParseUpdateType(updateType, &updateTypeName, &updateTypeVersion));
        free(updateTypeName);
    }

    SECTION("Missing Update Name")
    {
        const char* updateType = ":";
        char* updateTypeName = nullptr;
        unsigned int updateTypeVersion;
        CHECK(!ADUC_ParseUpdateType(updateType, &updateTypeName, &updateTypeVersion));
        free(updateTypeName);
    }

    SECTION("Missing Version Number")
    {
        const char* updateType = "microsoft/apt:";
        char* updateTypeName = nullptr;
        unsigned int updateTypeVersion;
        CHECK(!ADUC_ParseUpdateType(updateType, &updateTypeName, &updateTypeVersion));
        free(updateTypeName);
    }

    SECTION("Missing Delimiter")
    {
        const char* updateType = "microsoft/apt.1";
        char* updateTypeName = nullptr;
        unsigned int updateTypeVersion;
        CHECK(!ADUC_ParseUpdateType(updateType, &updateTypeName, &updateTypeVersion));
        free(updateTypeName);
    }

    SECTION("Negative Number")
    {
        const char* updateType = "microsoft/apt:-1";
        char* updateTypeName = nullptr;
        unsigned int updateTypeVersion;
        CHECK(!ADUC_ParseUpdateType(updateType, &updateTypeName, &updateTypeVersion));
        free(updateTypeName);
    }

    SECTION("Ransome Negative Number")
    {
        const char* updateType = "microsoft/apt:-1123";
        char* updateTypeName = nullptr;
        unsigned int updateTypeVersion;
        CHECK(!ADUC_ParseUpdateType(updateType, &updateTypeName, &updateTypeVersion));
        free(updateTypeName);
    }

    SECTION("Zero")
    {
        const char* updateType = "microsoft/apt:0";
        char* updateTypeName = nullptr;
        unsigned int updateTypeVersion;
        CHECK(ADUC_ParseUpdateType(updateType, &updateTypeName, &updateTypeVersion));
        CHECK_THAT(updateTypeName, Equals("microsoft/apt"));
        CHECK(updateTypeVersion == 0);
        free(updateTypeName);
    }

    SECTION("Positive Number")
    {
        const char* updateType = "microsoft/apt:1";
        char* updateTypeName = nullptr;
        unsigned int updateTypeVersion;
        CHECK(ADUC_ParseUpdateType(updateType, &updateTypeName, &updateTypeVersion));
        CHECK_THAT(updateTypeName, Equals("microsoft/apt"));
        CHECK(updateTypeVersion == 1);
        free(updateTypeName);
    }

    SECTION("Positive Large Number")
    {
        const char* updateType = "microsoft/apt:4294967294";
        char* updateTypeName = nullptr;
        unsigned int updateTypeVersion;
        CHECK(ADUC_ParseUpdateType(updateType, &updateTypeName, &updateTypeVersion));
        CHECK_THAT(updateTypeName, Equals("microsoft/apt"));
        CHECK(updateTypeVersion == 4294967294);
        free(updateTypeName);
    }

    SECTION("Positive UINT MAX")
    {
        const char* updateType = "microsoft/apt:4294967295";
        char* updateTypeName = nullptr;
        unsigned int updateTypeVersion;
        CHECK(ADUC_ParseUpdateType(updateType, &updateTypeName, &updateTypeVersion));
        free(updateTypeName);
    }

    SECTION("Positive Larger Than UINT MAX")
    {
        const char* updateType = "microsoft/apt:4294967296";
        char* updateTypeName = nullptr;
        unsigned int updateTypeVersion;
        CHECK(!ADUC_ParseUpdateType(updateType, &updateTypeName, &updateTypeVersion));
        free(updateTypeName);
    }

    SECTION("Positive ULONG MAX")
    {
        const char* updateType = "microsoft/apt:18446744073709551615";
        char* updateTypeName = nullptr;
        unsigned int updateTypeVersion;
        CHECK(!ADUC_ParseUpdateType(updateType, &updateTypeName, &updateTypeVersion));
        free(updateTypeName);
    }

    SECTION("Version contains space")
    {
        const char* updateType = "microsoft/apt: 1 ";
        char* updateTypeName = nullptr;
        unsigned int updateTypeVersion;
        CHECK(!ADUC_ParseUpdateType(updateType, &updateTypeName, &updateTypeVersion));
        free(updateTypeName);
    }

    SECTION("Decimal version")
    {
        const char* updateType = "microsoft/apt:1.2";
        char* updateTypeName = nullptr;
        unsigned int updateTypeVersion;
        CHECK(!ADUC_ParseUpdateType(updateType, &updateTypeName, &updateTypeVersion));
        free(updateTypeName);
    }
}

TEST_CASE("atoul")
{
    SECTION("Empty String")
    {
        const char* str = "";
        unsigned long val = 0;
        CHECK(!atoul(str, &val));
    }

    SECTION("Invalid Character")
    {
        const char* str = "*";
        unsigned long val = 0;
        CHECK(!atoul(str, &val));
    }

    SECTION("Invalid number")
    {
        const char* str = "500*";
        unsigned long val = 0;
        CHECK(!atoul(str, &val));
    }

    SECTION("Positive number")
    {
        const char* str = "500";
        unsigned long val = 0;
        CHECK(atoul(str, &val));
        CHECK(val == 500);
    }

    SECTION("Positive Large Number")
    {
        const char* str = "4294967294";
        unsigned long val = 0;
        CHECK(atoul(str, &val));
        CHECK(val == 4294967294);
    }

    SECTION("Negative number")
    {
        const char* str = "-123";
        unsigned long val = 0;
        CHECK(!atoul(str, &val));
    }

    SECTION("Zero")
    {
        const char* str = "0";
        unsigned long val = 0;
        CHECK(atoul(str, &val));
        CHECK(val == 0);
    }
}

TEST_CASE("ADUC_StrNLen")
{
    SECTION("Check string in bounds")
    {
        std::string testStr = "foobar";
<<<<<<< HEAD
        size_t max = 10;
=======
>>>>>>> eaeb5ba1

        CHECK(ADUC_StrNLen(testStr.c_str(), 10) == testStr.length());
    }
    SECTION("Check null string")
    {
        const char* testStr = nullptr;

        CHECK(ADUC_StrNLen(testStr, 10) == 0);
    }
    SECTION("Check empty string")
    {
        const char* testStr = "";
        ;

        CHECK(ADUC_StrNLen(testStr, 10) == 0);
    }
    SECTION("Check string out of bounds")
    {
        std::string testStr = "foobar";
        size_t max = 2;

        CHECK(ADUC_StrNLen(testStr.c_str(), max) == max);
    }
}
TEST_CASE("ADUC_StringFormat")
{
    SECTION("Create Formatted String")
    {
        const std::string expectedRetVal{ "Host=Local,Port=10,Token=asdfg" };
        const cstr_wrapper retval{ ADUC_StringFormat("Host=%s,Port=%i,Token=%s", "Local", 10, "asdfg") };

        CHECK(expectedRetVal == retval.get());
    }

    SECTION("nullptr Format")
    {
        const cstr_wrapper retval{ ADUC_StringFormat(nullptr, "Foo", "Bar") };

        CHECK(retval.get() == nullptr);
    }

    SECTION("Input strings are larger than 4096")
    {
        const std::string tooLongInput(4097, 'a');

        const std::string fmt{ "Token=%s" };

        const cstr_wrapper retval{ ADUC_StringFormat(fmt.c_str(), tooLongInput.c_str()) };

        CHECK(retval.get() == nullptr);
    }
}
TEST_CASE("ADUC_Safe_StrCopyN properly copies strings") {
    char dest[10];

    // Edge cases

    SECTION("Handle NULL source") {
        memset(dest, 0, sizeof(dest));
        const size_t num_chars_copied = ADUC_Safe_StrCopyN(dest, NULL, sizeof(dest), 1);
        CHECK(num_chars_copied == 0);
    }

    SECTION("Handle NULL destination") {
        memset(dest, 0, sizeof(dest));
        const char* src = "test";
        const size_t num_chars_copied = ADUC_Safe_StrCopyN(NULL, src, sizeof(dest), 4);
        CHECK(num_chars_copied == 0);
    }

    SECTION("Handle zero size") {
        memset(dest, 0, sizeof(dest));
        const char* src = "test";
        const size_t num_chars_copied = ADUC_Safe_StrCopyN(dest, src, 0, 4);
        CHECK(num_chars_copied == 0);
    }

    // mainline cases

    SECTION("Copy a shorter string") {
        memset(dest, 0, sizeof(dest));
        const char* src = "short";
        const size_t num_chars_copied = ADUC_Safe_StrCopyN(dest, src, sizeof(dest), 5);
        CHECK(num_chars_copied == 5);
        CHECK(strcmp(dest, "short") == 0);

    }

    SECTION("Copy a string of exact length") {
        memset(dest, 0, sizeof(dest));
        const char* src = "123456789"; // 9 + 1 null-term
        const size_t num_chars_copied = ADUC_Safe_StrCopyN(dest, src, sizeof(dest), strlen(src));
        CHECK(num_chars_copied == 9);
        REQUIRE(strcmp(dest, src) == 0);
    }

    SECTION("Handle longer source string by truncating") {
        memset(dest, 0, sizeof(dest));
        const char* src = "12345678901234"; // 14 + 1
        const size_t num_chars_copied = ADUC_Safe_StrCopyN(dest, src, sizeof(dest), 14);
        CHECK(num_chars_copied == 9);
        REQUIRE(strcmp(dest, "123456789") == 0);
    }

    SECTION("Handle subset of longer source string that is still longer than dest") {
        memset(dest, 0, sizeof(dest));
        const char* src = "12345678901234"; // 14 + 1
        const size_t num_chars_copied = ADUC_Safe_StrCopyN(dest, src, sizeof(dest), 11);
        CHECK(num_chars_copied == 9);
        REQUIRE(strcmp(dest, "123456789") == 0);

        memset(dest, 0, sizeof(dest));
        ADUC_Safe_StrCopyN(dest, src, sizeof(dest), 9);
        REQUIRE(strcmp(dest, "123456789") == 0);
    }

    SECTION("Handle subset of longer source string, exactly as long as dest buffer - 1") {
        memset(dest, 0, sizeof(dest));
        const char* src = "12345678901234"; // 14 + 1
        const size_t num_chars_copied = ADUC_Safe_StrCopyN(dest, src, sizeof(dest), 9);
        CHECK(num_chars_copied == 9);
        REQUIRE(strcmp(dest, "123456789") == 0);
    }

    SECTION("Handle subset of longer source string, that is less-than dest buffer - 1") {
        memset(dest, 0, sizeof(dest));
        const char* src = "12345678901234"; // 14 + 1
        const size_t num_chars_copied = ADUC_Safe_StrCopyN(dest, src, sizeof(dest), 8);
        CHECK(num_chars_copied == 8);
        REQUIRE(strcmp(dest, "12345678") == 0);
    }
}<|MERGE_RESOLUTION|>--- conflicted
+++ resolved
@@ -17,6 +17,7 @@
 
 #include <cstring>
 #include <fstream>
+
 class TemporaryTestFile
 {
 public:
@@ -360,10 +361,6 @@
     SECTION("Check string in bounds")
     {
         std::string testStr = "foobar";
-<<<<<<< HEAD
-        size_t max = 10;
-=======
->>>>>>> eaeb5ba1
 
         CHECK(ADUC_StrNLen(testStr.c_str(), 10) == testStr.length());
     }
