/**
 * @file process_utils.hpp
 * @brief Contains utilities for managing child processes.
 *
 * @copyright Copyright (c) Microsoft Corporation.
 * Licensed under the MIT License.
 */
#include <errno.h>
<<<<<<< HEAD
#include <grp.h> // for getgrnam, struct group
#include <pwd.h> // for getpwnam
=======

#include <aducpal/grp.h> // getgrnam
#include <aducpal/pwd.h> // getpwnam

>>>>>>> eaeb5ba1
#include <stdio.h>
#include <stdlib.h>
#include <string.h>
#include <sys/types.h>

#include <aduc/c_utils.h>
#include <aduc/config_utils.h>
#include <aduc/logging.h>
#include <aduc/string_utils.hpp>
#include <azure_c_shared_utility/strings.h>
#include <azure_c_shared_utility/vector.h>

<<<<<<< HEAD
#include <functional> // for std::function
#include <iostream>
#include <sstream>
#include <string>
=======
#include <aducpal/stdio.h> // popen,pclose
>>>>>>> eaeb5ba1

#include <azure_c_shared_utility/strings.h>
#include <azure_c_shared_utility/vector.h>

#include <chrono>
#include <functional> // for std::function
#include <string>
#ifndef WIN32 // Note: Only included when not in windows since a different wait signal is used.
#    include <sys/wait.h>
#    include <unistd.h>
#endif
#include <fcntl.h>
#include <sys/types.h>

/**
 * @brief Runs specified command in a new process and captures output, error messages, and exit code.
<<<<<<< HEAD
 *        The captured output and error messages will be written to ADUC_LOG_FILE.
 *
 * @param comman Name of a command to run. If command doesn't contain '/', this function will
 *               search for the specified command in PATH.
 * @param args List of arguments for the command.
 * @param output A standard output from the command.
 *
 * @return An exit code from the command.
 */
int ADUC_LaunchChildProcess(const std::string& command, std::vector<std::string> args, std::string& output) // NOLINT(google-runtime-references)
=======
  *@details This function is ifdeffed to prevent the use of popen/pclose on Linux because of dubious operations causing bugs
 * @param command Name of a command to run. If command doesn't contain '/', this function will
 *               search for the specified command in PATH.
 * @param args List of arguments for the command.
 * @param func Callback function for each line of output.
 *
 * @return 0 on success.
 */
#ifdef WIN32
static int ADUC_LaunchChildProcessHelper(
    const std::string& command, std::vector<std::string> args, std::function<void(const char*)> func)
{
    int ret = 0;

    std::string redirected_command{ command };
    redirected_command += " ";

    for (const std::string& arg : args)
    {
        redirected_command += arg;
        redirected_command += " ";
    }

    // We want to capture stderr as well, so we need to append "2>&1"
    redirected_command += "2>&1";

    FILE* fp = ADUCPAL_popen(redirected_command.c_str(), "r");
    if (fp == NULL)
    {
        return errno;
    }

    char buffer[1024];

    // fgets includes the newline character.
    while (fgets(buffer, sizeof(buffer), fp) != nullptr)
    {
        func(buffer);
    }

    // Returns 0 if no error occurred.
    ret = ferror(fp);
    if (ret != 0)
    {
        ADUCPAL_pclose(fp);
        return ret;
    }

    return ADUCPAL_pclose(fp);
}
#else

static int ADUC_LaunchChildProcessHelper(
    const std::string& command, std::vector<std::string> args, std::function<void(const char*)> func)
>>>>>>> eaeb5ba1
{
#    define READ_END 0
#    define WRITE_END 1

    int filedes[2];
    const int ret = pipe(filedes);
    if (ret != 0)
    {
        Log_Error("Cannot create output and error pipes. %s (errno %d).", strerror(errno), errno);
        return ret;
    }

    const int pid = fork();

    if (pid == 0)
    {
        // Running inside child process.

        // Redirect stdout and stderr to WRITE_END
        dup2(filedes[WRITE_END], STDOUT_FILENO);
        dup2(filedes[WRITE_END], STDERR_FILENO);

        close(filedes[READ_END]);
        close(filedes[WRITE_END]);

        std::vector<char*> argv;
        argv.reserve(args.size() + 2);
        argv.emplace_back(const_cast<char*>(command.c_str())); // NOLINT(cppcoreguidelines-pro-type-const-cast)
        for (const std::string& arg : args)
        {
            argv.emplace_back(const_cast<char*>(arg.c_str())); // NOLINT(cppcoreguidelines-pro-type-const-cast)
        }
        argv.emplace_back(nullptr);

        // The exec() functions only return if an error has occurred.
        // The return value is -1, and errno is set to indicate the error.
        int status = execvp(command.c_str(), &argv[0]);

        fprintf(stderr, "execvp failed, returned %d, error %d\n", status, errno);

        _exit(EXIT_FAILURE);
    }

    close(filedes[WRITE_END]);

    for (;;)
    {
        char buffer[1024];
        ssize_t count;
        count = read(filedes[READ_END], buffer, sizeof(buffer) - 1);

        if (count == -1)
        {
            Log_Error("Read failed, error %d", errno);
            break;
        }

        if (count <= 0)
        {
            break;
        }

        // NOLINTNEXTLINE(cppcoreguidelines-pro-bounds-constant-array-index)
        buffer[count] = 0;
        func(buffer); // Make call to the recording function to put in log data
    }

    int wstatus;
    int childExitStatus;

    waitpid(pid, &wstatus, 0);

    // Get the child process exit code.
    if (WIFEXITED(wstatus))
    {
        // Child process terminated normally.
        // e.g. by calling exit() or _exit(), or by returning from main().
        childExitStatus = WEXITSTATUS(wstatus);
    }
    else if (WIFSIGNALED(wstatus))
    {
        // Child process terminated by a signal.

        // Get the number of the signal that caused the child process to terminate.
        childExitStatus = WTERMSIG(wstatus);
        Log_Info("Child process terminated, signal %d", childExitStatus);
    }
    else if (WCOREDUMP(wstatus))
    {
        // Child process produced a core dump
        childExitStatus = WCOREDUMP(wstatus);
        Log_Error("Child process terminated, core dump %d", childExitStatus);
    }
    else
    {
        childExitStatus = EXIT_FAILURE;
        // Child process terminated abnormally.
        Log_Error("Child process terminated abnormally.", childExitStatus);
    }

    close(filedes[READ_END]);

    return childExitStatus;
}

<<<<<<< HEAD
=======
#endif

/**
 * @brief Runs specified command in a new process and captures output, error messages, and exit code.
 *
 * @param command Name of a command to run. If command doesn't contain '/', this function will
 *               search for the specified command in PATH.
 * @param args List of arguments for the command.
 * @param output A standard output from the command, combined with linefeeds into a string.
 *
 * @return An exit code from the command.
 */
int ADUC_LaunchChildProcess(const std::string& command, std::vector<std::string> args, std::string& output)
{
    output.clear();

    return ADUC_LaunchChildProcessHelper(command, args, [&output](const char* line) -> void {
        // fgets includes the newline character.
        output += line;
    });
}

/**
 * @brief Runs specified command in a new process and captures output, error messages, and exit code.
 *
 * @param command Name of a command to run. If command doesn't contain '/', this function will
 *               search for the specified command in PATH.
 * @param args List of arguments for the command.
 * @param output A standard output from the command, returned as a vector of strings.
 *
 * @return An exit code from the command.
 */
int ADUC_LaunchChildProcess(
    const std::string& command, std::vector<std::string> args, std::vector<std::string>& output)
{
    output.clear();

    return ADUC_LaunchChildProcessHelper(command, args, [&output](const char* line) -> void {
        // fgets includes the newline character.
        std::string str{ line };
        output.push_back(str.substr(0, str.size() - 1));
    });
}
>>>>>>> eaeb5ba1
/**
 * @brief Ensure that the effective group of the process is the given group (or is root).
 * @remark This function is not thread-safe if called with the defaults for the optional args.
 * @param groupName The group that process group must match.
 * @param getegidFunc Optional. The function for getting the effective group id. Default is getegid, which is not thread-safe.
 * @param getgrnamFunc Optional. The function for getting the group record. Default is getgrnam.
 * @return bool Return value. true for success; false otherwise.
 */
bool VerifyProcessEffectiveGroup(
    const char* groupName,
    const std::function<gid_t()>& getegidFunc /* = getegid */,
    const std::function<struct group*(const char*)>& getgrnamFunc /* = getgrnam */)
{
    const gid_t processEffectiveGroupId = getegidFunc();
    errno = 0;
    const struct group* aduGroupEntry = getgrnamFunc(groupName);
    if (aduGroupEntry == nullptr)
    {
        if (errno != 0)
        {
            Log_Error("lookup of group %s failed, errno: %d", groupName, errno);
            return false;
        }

        Log_Error("No group entry found for %s.", groupName);
        return false;
    }

    if (processEffectiveGroupId != 0 // root
        && processEffectiveGroupId != aduGroupEntry->gr_gid)
    {
        Log_Error(
            "effective group id [%d] did not match %s id of %d.",
            processEffectiveGroupId,
            groupName,
            aduGroupEntry->gr_gid);
        return false;
    }
    return true;
}

/**
 * @brief Ensure that the effective user of the process is one of the ADU Shell Trusted Users.
 * @remark This function is not thread-safe if called with the defaults for the optional args.
 * @param trustedUsersArray The list of adu shell trusted user account names (configured in the config file)
 * @param geteuidFunc Optional. The function for getting the effective group id. Default is geteuid, which is not thread-safe.
 * @param getpwnamFunc Optional. The function for getting the group record. Default is getpwnam, which is not thread-safe.
 * @return bool Return value. true for success; otherwise, returns false.
 */
bool VerifyProcessEffectiveUser(
    VECTOR_HANDLE trustedUsersArray,
    const std::function<uid_t()>& geteuidFunc /* = geteuid */,
    const std::function<struct passwd*(const char*)>& getpwnamFunc /* = getpwnam */)
{
    const uid_t processEffectiveUserId = geteuidFunc();
    // If user is root, it has the permission to run operations as an effective user.
    if (processEffectiveUserId == 0)
    {
        return true;
    }

    bool isTrusted = false;

    for (size_t i = 0; i < VECTOR_size(trustedUsersArray); i++)
    {
        auto user = static_cast<STRING_HANDLE>(VECTOR_element(trustedUsersArray, i));
        const struct passwd* trustedUserEntry = getpwnamFunc(STRING_c_str(user));
        if (trustedUserEntry != nullptr)
        {
            if (processEffectiveUserId == trustedUserEntry->pw_uid)
            {
                isTrusted = true;
                break;
            }
        }
    }

    if (!isTrusted)
    {
        Log_Error("effective user id [%d] is not one of the trusted users.", processEffectiveUserId);
    }
    return isTrusted;
}<|MERGE_RESOLUTION|>--- conflicted
+++ resolved
@@ -6,15 +6,10 @@
  * Licensed under the MIT License.
  */
 #include <errno.h>
-<<<<<<< HEAD
-#include <grp.h> // for getgrnam, struct group
-#include <pwd.h> // for getpwnam
-=======
 
 #include <aducpal/grp.h> // getgrnam
 #include <aducpal/pwd.h> // getpwnam
 
->>>>>>> eaeb5ba1
 #include <stdio.h>
 #include <stdlib.h>
 #include <string.h>
@@ -24,17 +19,8 @@
 #include <aduc/config_utils.h>
 #include <aduc/logging.h>
 #include <aduc/string_utils.hpp>
-#include <azure_c_shared_utility/strings.h>
-#include <azure_c_shared_utility/vector.h>
-
-<<<<<<< HEAD
-#include <functional> // for std::function
-#include <iostream>
-#include <sstream>
-#include <string>
-=======
+
 #include <aducpal/stdio.h> // popen,pclose
->>>>>>> eaeb5ba1
 
 #include <azure_c_shared_utility/strings.h>
 #include <azure_c_shared_utility/vector.h>
@@ -51,18 +37,6 @@
 
 /**
  * @brief Runs specified command in a new process and captures output, error messages, and exit code.
-<<<<<<< HEAD
- *        The captured output and error messages will be written to ADUC_LOG_FILE.
- *
- * @param comman Name of a command to run. If command doesn't contain '/', this function will
- *               search for the specified command in PATH.
- * @param args List of arguments for the command.
- * @param output A standard output from the command.
- *
- * @return An exit code from the command.
- */
-int ADUC_LaunchChildProcess(const std::string& command, std::vector<std::string> args, std::string& output) // NOLINT(google-runtime-references)
-=======
   *@details This function is ifdeffed to prevent the use of popen/pclose on Linux because of dubious operations causing bugs
  * @param command Name of a command to run. If command doesn't contain '/', this function will
  *               search for the specified command in PATH.
@@ -117,7 +91,6 @@
 
 static int ADUC_LaunchChildProcessHelper(
     const std::string& command, std::vector<std::string> args, std::function<void(const char*)> func)
->>>>>>> eaeb5ba1
 {
 #    define READ_END 0
 #    define WRITE_END 1
@@ -223,8 +196,6 @@
     return childExitStatus;
 }
 
-<<<<<<< HEAD
-=======
 #endif
 
 /**
@@ -268,7 +239,6 @@
         output.push_back(str.substr(0, str.size() - 1));
     });
 }
->>>>>>> eaeb5ba1
 /**
  * @brief Ensure that the effective group of the process is the given group (or is root).
  * @remark This function is not thread-safe if called with the defaults for the optional args.
