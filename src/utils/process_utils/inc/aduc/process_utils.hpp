--- conflicted
+++ resolved
@@ -8,15 +8,6 @@
 #ifndef ADUC_PROCESS_UTILS_HPP
 #define ADUC_PROCESS_UTILS_HPP
 
-<<<<<<< HEAD
-#include <azure_c_shared_utility/vector.h>
-#include <functional>
-#include <grp.h>
-#include <pwd.h>
-#include <string>
-#include <sys/types.h>
-#include <unistd.h>
-=======
 #include <aducpal/grp.h> // getgrnam
 #include <aducpal/pwd.h> // getpwnam
 #include <aducpal/unistd.h> // getegid, geteuid
@@ -27,19 +18,12 @@
 #include <string>
 #include <sys/types.h>
 
->>>>>>> eaeb5ba1
 #include <vector>
 
 /**
  * @brief Runs specified command in a new process and captures output, error messages, and exit code.
-<<<<<<< HEAD
- *        The captured output and error messages will be written to ADUC_LOG_FILE.
- *
- * @param comman Name of a command to run. If command doesn't contain '/', this function will
-=======
  *
  * @param command Name of a command to run. If command doesn't contain '/', this function will
->>>>>>> eaeb5ba1
  *               search for the specified command in PATH.
  * @param args List of arguments for the command.
  * @param output A standard output from the command, combined with linefeeds into a string.
@@ -49,8 +33,6 @@
 int ADUC_LaunchChildProcess(const std::string& command, std::vector<std::string> args, std::string& output);
 
 /**
-<<<<<<< HEAD
-=======
  * @brief Runs specified command in a new process and captures output, error messages, and exit code.
  *
  * @param command Name of a command to run. If command doesn't contain '/', this function will
@@ -64,7 +46,6 @@
     const std::string& command, std::vector<std::string> args, std::vector<std::string>& output);
 
 /**
->>>>>>> eaeb5ba1
  * @brief Ensure that the effective group of the process is the given group (or is root).
  * @remark This function is not thread-safe if called with the defaults for the optional args.
  * @param groupName The group that process group must match.
@@ -74,13 +55,8 @@
  */
 bool VerifyProcessEffectiveGroup(
     const char* groupName,
-<<<<<<< HEAD
-    const std::function<gid_t()>& getegidFunc = getegid,
-    const std::function<struct group*(const char*)>& getgrnamFunc = getgrnam);
-=======
     const std::function<gid_t()>& getegidFunc = ADUCPAL_getegid,
     const std::function<struct group*(const char*)>& getgrnamFunc = ADUCPAL_getgrnam);
->>>>>>> eaeb5ba1
 
 /**
  * @brief Ensure that the effective user of the process is one of the ADU Shell Trusted Users.
@@ -92,12 +68,6 @@
  */
 bool VerifyProcessEffectiveUser(
     VECTOR_HANDLE trustedUsersArray,
-<<<<<<< HEAD
-    const std::function<uid_t()>& geteuidFunc = geteuid,
-    const std::function<struct passwd*(const char*)>& getpwnamFunc = getpwnam);
-
-=======
     const std::function<uid_t()>& geteuidFunc = ADUCPAL_geteuid,
     const std::function<struct passwd*(const char*)>& getpwnamFunc = ADUCPAL_getpwnam);
->>>>>>> eaeb5ba1
 #endif // ADUC_PROCESS_UTILS_HPP