--- conflicted
+++ resolved
@@ -44,11 +44,7 @@
         goto done;
     }
 
-<<<<<<< HEAD
-    encoded_file_hash = Azure_Base64_Encode_Bytes((unsigned char*)buffer_hash, USHAHashSize(algorithm));
-=======
     encoded_file_hash = Azure_Base64_Encode_Bytes((unsigned char*)buffer_hash, (size_t)USHAHashSize(algorithm));
->>>>>>> eaeb5ba1
     if (encoded_file_hash == NULL)
     {
         if (!suppressErrorLog)
@@ -92,7 +88,86 @@
     return success;
 }
 
-<<<<<<< HEAD
+bool ADUC_HashUtils_IsValidHashAlgorithm(SHAversion sha)
+{
+    return sha >= SHA256;
+}
+
+static bool ADUC_HashUtils_GetIndexStrongestValidHash(
+    const ADUC_Hash* hashes, size_t hashCount, size_t* outIndexStrongestAlgorithm, SHAversion* outBestShaVersion)
+{
+    if (outIndexStrongestAlgorithm == NULL || outBestShaVersion == NULL)
+    {
+        return false;
+    }
+
+    int strongestIndex = -1; // Assume hashes array is not sorted by strength ordering.
+    SHAversion curBestAlg = SHA1;
+
+    for (int i = 0; i < hashCount; ++i)
+    {
+        SHAversion algVersion = SHA1;
+        char* hashType = ADUC_HashUtils_GetHashType(hashes, hashCount, (size_t)i);
+        if (!ADUC_HashUtils_GetShaVersionForTypeString(hashType, &algVersion))
+        {
+            Log_Error("Unsupported algorithm: %s", hashType);
+            return false;
+        }
+
+        // Just because it's supported by the underlying library does not mean
+        // it's valid for file digests (e.g. SHA1 is not valid).
+        if (!ADUC_HashUtils_IsValidHashAlgorithm(algVersion))
+        {
+            Log_Warn("Invalid hash alg: %s", hashType);
+            continue;
+        }
+
+        if (algVersion > curBestAlg)
+        {
+            strongestIndex = i;
+            curBestAlg = algVersion;
+        }
+    }
+
+    if (strongestIndex != (size_t)-1)
+    {
+        *outIndexStrongestAlgorithm = (size_t)strongestIndex;
+        *outBestShaVersion = curBestAlg;
+        return true;
+    }
+
+    return false;
+}
+
+/**
+ * @brief For the given array of ADUC_Hash, it will verify that the hash of the file contents matches the strongest hash in the array.
+ *
+ * @param filePath The path to the file with contents to hash.
+ * @param hashes The array of ADUC_Hash objects.
+ * @param hashCount The length of the array.
+ * @return bool true if the hash with the strongest algorithm matches the hash of the file at the given path.
+ */
+bool ADUC_HashUtils_VerifyWithStrongestHash(const char* filePath, const ADUC_Hash* hashes, size_t hashCount)
+{
+    size_t indexStrongestAlgorithm = 0;
+    SHAversion bestShaVersion = SHA256;
+    if (!ADUC_HashUtils_GetIndexStrongestValidHash(hashes, hashCount, &indexStrongestAlgorithm, &bestShaVersion))
+    {
+        // There is no hash with a valid algorithm.
+        return false;
+    }
+
+    Log_Debug("Best hash index %d", indexStrongestAlgorithm);
+
+    char* hashValue = ADUC_HashUtils_GetHashValue(hashes, hashCount, indexStrongestAlgorithm);
+    if (!ADUC_HashUtils_IsValidFileHash(filePath, hashValue, bestShaVersion, false))
+    {
+        return false;
+    }
+
+    return true;
+}
+
 /**
  * @brief Checks if the hash of the file at @p path matches @p hashBase64
  *
@@ -101,9 +176,9 @@
  * @param hash [out] The pointer to output buffer. Caller must call free() when done with the returned buffer.
  * @return bool True if the hash data is successfully generated.
  */
-_Bool ADUC_HashUtils_GetFileHash(const char* path, SHAversion algorithm, char** hash)
-{
-    _Bool success = false;
+bool ADUC_HashUtils_GetFileHash(const char* path, SHAversion algorithm, char** hash)
+{
+    bool success = false;
     FILE* file = NULL;
 
     if (hash == NULL)
@@ -148,195 +223,6 @@
             break;
         }
 
-        if (USHAInput(&context, buffer, readSize) != 0)
-        {
-            Log_Error("Error in SHA Input, SHAversion: %d", algorithm);
-            goto done;
-        };
-    }
-
-    success = GetResultAndCompareHashes(&context, NULL, algorithm, true, hash);
-
-done:
-
-    if (file != NULL)
-    {
-        fclose(file);
-=======
-bool ADUC_HashUtils_IsValidHashAlgorithm(SHAversion sha)
-{
-    return sha >= SHA256;
-}
-
-static bool ADUC_HashUtils_GetIndexStrongestValidHash(
-    const ADUC_Hash* hashes, size_t hashCount, size_t* outIndexStrongestAlgorithm, SHAversion* outBestShaVersion)
-{
-    if (outIndexStrongestAlgorithm == NULL || outBestShaVersion == NULL)
-    {
-        return false;
-    }
-
-    int strongestIndex = -1; // Assume hashes array is not sorted by strength ordering.
-    SHAversion curBestAlg = SHA1;
-
-    for (int i = 0; i < hashCount; ++i)
-    {
-        SHAversion algVersion = SHA1;
-        char* hashType = ADUC_HashUtils_GetHashType(hashes, hashCount, (size_t)i);
-        if (!ADUC_HashUtils_GetShaVersionForTypeString(hashType, &algVersion))
-        {
-            Log_Error("Unsupported algorithm: %s", hashType);
-            return false;
-        }
-
-        // Just because it's supported by the underlying library does not mean
-        // it's valid for file digests (e.g. SHA1 is not valid).
-        if (!ADUC_HashUtils_IsValidHashAlgorithm(algVersion))
-        {
-            Log_Warn("Invalid hash alg: %s", hashType);
-            continue;
-        }
-
-        if (algVersion > curBestAlg)
-        {
-            strongestIndex = i;
-            curBestAlg = algVersion;
-        }
-    }
-
-    if (strongestIndex != (size_t)-1)
-    {
-        *outIndexStrongestAlgorithm = (size_t)strongestIndex;
-        *outBestShaVersion = curBestAlg;
-        return true;
-    }
-
-    return false;
-}
-
-/**
- * @brief For the given array of ADUC_Hash, it will verify that the hash of the file contents matches the strongest hash in the array.
- *
- * @param filePath The path to the file with contents to hash.
- * @param hashes The array of ADUC_Hash objects.
- * @param hashCount The length of the array.
- * @return bool true if the hash with the strongest algorithm matches the hash of the file at the given path.
- */
-bool ADUC_HashUtils_VerifyWithStrongestHash(const char* filePath, const ADUC_Hash* hashes, size_t hashCount)
-{
-    size_t indexStrongestAlgorithm = 0;
-    SHAversion bestShaVersion = SHA256;
-    if (!ADUC_HashUtils_GetIndexStrongestValidHash(hashes, hashCount, &indexStrongestAlgorithm, &bestShaVersion))
-    {
-        // There is no hash with a valid algorithm.
-        return false;
-    }
-
-    Log_Debug("Best hash index %d", indexStrongestAlgorithm);
-
-    char* hashValue = ADUC_HashUtils_GetHashValue(hashes, hashCount, indexStrongestAlgorithm);
-    if (!ADUC_HashUtils_IsValidFileHash(filePath, hashValue, bestShaVersion, false))
-    {
-        return false;
->>>>>>> eaeb5ba1
-    }
-
-    return success;
-}
-
-/**
- * @brief Get file hash type at specified index.
- * @param hashArray The ADUC_Hash array.
- * @param arraySize Size of array.
- * @param hashIndex Index of the hash to return.
- *
- * @return Hash type if succeeded. Otherwise, return NULL.
- */
-char* ADUC_HashUtils_GetHashType(const ADUC_Hash* hashArray, size_t arraySize, size_t index)
-{
-    if (index >= arraySize)
-    {
-        return NULL;
-    }
-
-    // NOLINTNEXTLINE(cppcoreguidelines-pro-bounds-pointer-arithmetic)
-    return hashArray[index].type;
-}
-
-/**
- * @brief Get file hash value at specified index.
- * @param hashArray The ADUC_Hash array.
- * @param arraySize Size of array.
- * @param hashIndex Index of the hash to return.
- *
- * @return Hash value if succeeded. Otherwise, return NULL.
- */
-char* ADUC_HashUtils_GetHashValue(const ADUC_Hash* hashArray, size_t arraySize, size_t index)
-{
-    if (index >= arraySize)
-    {
-        return NULL;
-    }
-
-    // NOLINTNEXTLINE(cppcoreguidelines-pro-bounds-pointer-arithmetic)
-    return hashArray[index].value;
-}
-
-/**
- * @brief Checks if the hash of the file at @p path matches @p hashBase64
- *
- * @param path The path to the file to check
- * @param algorithm The hashing algorithm to use to calculate the hash.
- * @param hash [out] The pointer to output buffer. Caller must call free() when done with the returned buffer.
- * @return bool True if the hash data is successfully generated.
- */
-bool ADUC_HashUtils_GetFileHash(const char* path, SHAversion algorithm, char** hash)
-{
-    bool success = false;
-    FILE* file = NULL;
-
-    if (hash == NULL)
-    {
-        Log_Error("Invalid input. 'hash' is NULL.");
-        goto done;
-    }
-
-    *hash = NULL;
-
-    file = fopen(path, "rb");
-    if (file == NULL)
-    {
-        // Sometime we call this function to check whether the file is already exist.
-        // So, log info here instead of error.
-        Log_Info("No such file or directory: %s", path);
-        goto done;
-    }
-
-    USHAContext context;
-
-    if (USHAReset(&context, algorithm) != 0)
-    {
-        Log_Error("Error in SHA Reset, SHAversion: %d", algorithm);
-        goto done;
-    };
-
-    // Repeatedly read and hash chunks of the file
-    while (!feof(file))
-    {
-        uint8_t buffer[USHA_Max_Message_Block_Size];
-        const size_t readSize = fread(buffer, sizeof(buffer[0]), ARRAY_SIZE(buffer), file);
-        if (readSize == 0)
-        {
-            if (ferror(file))
-            {
-                Log_Error("Error reading file content.");
-                goto done;
-            }
-
-            // At the end of file. We're done here.
-            break;
-        }
-
         if (USHAInput(&context, buffer, (unsigned int)readSize) != 0)
         {
             Log_Error("Error in SHA Input, SHAversion: %d", algorithm);
@@ -403,11 +289,7 @@
  * @param suppressErrorLog A boolean indicates whether to log error message inside this function.
  * @return bool True if the hash is valid and matches @p hashBase64
  */
-<<<<<<< HEAD
-_Bool ADUC_HashUtils_IsValidFileHash(
-=======
 bool ADUC_HashUtils_IsValidFileHash(
->>>>>>> eaeb5ba1
     const char* path, const char* hashBase64, SHAversion algorithm, bool suppressErrorLog)
 {
     bool success = false;
@@ -564,15 +446,9 @@
  * @param hashType The type of the hash
  * @returns True if successfully allocated, False if failure
  */
-<<<<<<< HEAD
-_Bool ADUC_Hash_Init(ADUC_Hash* hash, const char* hashValue, const char* hashType)
-{
-    _Bool success = false;
-=======
 bool ADUC_Hash_Init(ADUC_Hash* hash, const char* hashValue, const char* hashType)
 {
     bool success = false;
->>>>>>> eaeb5ba1
 
     if (hash == NULL)
     {
@@ -617,14 +493,6 @@
  */
 void ADUC_Hash_FreeArray(size_t hashCount, ADUC_Hash* hashArray)
 {
-<<<<<<< HEAD
-    for (size_t hash_index = 0; hash_index < hashCount; ++hash_index)
-    {
-        ADUC_Hash* hashEntity = hashArray + hash_index;
-        ADUC_Hash_UnInit(hashEntity);
-    }
-    free(hashArray);
-=======
     if (hashArray != NULL)
     {
         for (size_t hash_index = 0; hash_index < hashCount; ++hash_index)
@@ -634,5 +502,4 @@
         }
         free(hashArray);
     }
->>>>>>> eaeb5ba1
 }