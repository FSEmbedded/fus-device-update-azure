/**
<<<<<<< HEAD
 * @file adu_type.h
=======
 * @file adu_types.h
>>>>>>> eaeb5ba1
 * @brief Defines common types used throughout Device Update agent components.
 *
 * @copyright Copyright (c) Microsoft Corporation.
 * Licensed under the MIT License.
 */
#ifndef ADUC_ADU_TYPES_H
#define ADUC_ADU_TYPES_H

#include <stdbool.h> // for bool
#include <stddef.h> // for size_T

#include "aduc/c_utils.h"
#include "aduc/logging.h"

EXTERN_C_BEGIN

typedef enum tagADUC_ExtensionRegistrationType
{
    ExtensionRegistrationType_None,
    ExtensionRegistrationType_UpdateContentHandler,
    ExtensionRegistrationType_ContentDownloadHandler,
    ExtensionRegistrationType_ComponentEnumerator,
    ExtensionRegistrationType_DownloadHandler,
} ADUC_ExtensionRegistrationType;

/**
 * @brief ADU Client launch arguments.
 */
typedef struct tagADUC_LaunchArguments
{
    char** argv; /**< Command-line arguments */
    char* ipcCommand; /**< an inter-process command to be insert into a command queue. */
    char* connectionString; /**< Device connection string from command-line. */
    char* contentDownloaderFilePath; /**< A full path of a content downloader to be registered. */
    char* extensionFilePath; /**< The path to the extension shared library file. */
    char* extensionId; /**< The extension id for an extension registration type like
                            downloadHandlerId for download handlers and updateType for step handlers. */
    int argc; /**< Size of argv */
    ADUC_LOG_SEVERITY logLevel; /**< Log level */
    ADUC_ExtensionRegistrationType extensionRegistrationType; /**< The type of extension being registered. */
    bool iotHubTracingEnabled; /**< Whether to enable logging from IoT Hub SDK. */
    bool showVersion; /**< Show an agent version */
    bool healthCheckOnly; /**< Only check agent health. Doesn't process any data or messages from services. */
<<<<<<< HEAD
    char* contentHandlerFilePath; /**< A full path of an update content handler to be registered */
    char* componentEnumeratorFilePath; /**< A full path of a component enumerator to be registered */
    char* contentDownloaderFilePath; /**< A full path of a content downloader to be registered */
    char* updateType;
=======
    char* configFolder; /**< Custom config folder. Default is /etc/adu */
>>>>>>> eaeb5ba1
} ADUC_LaunchArguments;

typedef enum tagADUC_ConnType
{
    ADUC_ConnType_NotSet = 0,
    ADUC_ConnType_Device = 1,
    ADUC_ConnType_Module = 2,
} ADUC_ConnType;

typedef enum tagADUC_AuthType
{
    ADUC_AuthType_NotSet = 0,
    ADUC_AuthType_SASToken = 1,
    ADUC_AuthType_SASCert = 2,
    ADUC_AuthType_NestedEdgeCert = 3,
    ADUC_AuthType_X509 = 4,
} ADUC_AuthType;

/**
 * @brief IoT Hub connection information.
 */
typedef struct tagConnectionInfo
{
    ADUC_AuthType authType; /**< Indicates the authentication type for connectionString */
    ADUC_ConnType connType; /**< Indicates whether this connection string is module-id or device-id based */
    char* connectionString; /**< Device or Module connection string. */
    char* certificateString; /**< x509 certificate in PEM format for the IoTHubClient to be used for authentication*/
    char* opensslEngine; /**< identifier for the OpenSSL Engine used for the certificate in certificateString*/
    char* opensslPrivateKey; /**< x509 private key in PEM format for the IoTHubClient to be used for authentication */
    char* x509certificate;
    char* x509privatekey;
    char* device_id;
    char* iotHubName;
    char* iotHubSuffix;
} ADUC_ConnectionInfo;

/**
 * @brief DeAllocates the ADUC_ConnectionInfo object
 * @param info the ADUC_ConnectionInfo object to be de-allocated
 */
void ADUC_ConnectionInfo_DeAlloc(ADUC_ConnectionInfo* info);

/**
 * @brief Returns the string associated with @p connType
 * @param connType ADUC_ConnType to be stringified
 * @returns if the ADUC_ConnType exists then the string version of the value is returned, "" otherwise
 */
const char* ADUC_ConnType_ToString(const ADUC_ConnType connType);

<<<<<<< HEAD
=======
/**
 * @brief Struct containing information about the IoT Hub device/model client PnP property update notification.
 *
 */
typedef struct tagADUC_PnPComponentClient_PropertyUpdate_Context
{
    bool clientInitiated; /** Indicates that the property update notification was caused by a client request.
                               For example, when the agent call IoTHub_DeviceClient_LL_GetTwinAsync API.
                               Note: this value should be set to null when calling ClientHandle_SetClientTwinCallback. */
    bool forceUpdate; /** In indicates whether the force process the update. */
} ADUC_PnPComponentClient_PropertyUpdate_Context;

>>>>>>> eaeb5ba1
EXTERN_C_END

#endif // ADUC_ADU_TYPES_H<|MERGE_RESOLUTION|>--- conflicted
+++ resolved
@@ -1,9 +1,5 @@
 /**
-<<<<<<< HEAD
- * @file adu_type.h
-=======
  * @file adu_types.h
->>>>>>> eaeb5ba1
  * @brief Defines common types used throughout Device Update agent components.
  *
  * @copyright Copyright (c) Microsoft Corporation.
@@ -47,14 +43,7 @@
     bool iotHubTracingEnabled; /**< Whether to enable logging from IoT Hub SDK. */
     bool showVersion; /**< Show an agent version */
     bool healthCheckOnly; /**< Only check agent health. Doesn't process any data or messages from services. */
-<<<<<<< HEAD
-    char* contentHandlerFilePath; /**< A full path of an update content handler to be registered */
-    char* componentEnumeratorFilePath; /**< A full path of a component enumerator to be registered */
-    char* contentDownloaderFilePath; /**< A full path of a content downloader to be registered */
-    char* updateType;
-=======
     char* configFolder; /**< Custom config folder. Default is /etc/adu */
->>>>>>> eaeb5ba1
 } ADUC_LaunchArguments;
 
 typedef enum tagADUC_ConnType
@@ -70,7 +59,6 @@
     ADUC_AuthType_SASToken = 1,
     ADUC_AuthType_SASCert = 2,
     ADUC_AuthType_NestedEdgeCert = 3,
-    ADUC_AuthType_X509 = 4,
 } ADUC_AuthType;
 
 /**
@@ -84,11 +72,6 @@
     char* certificateString; /**< x509 certificate in PEM format for the IoTHubClient to be used for authentication*/
     char* opensslEngine; /**< identifier for the OpenSSL Engine used for the certificate in certificateString*/
     char* opensslPrivateKey; /**< x509 private key in PEM format for the IoTHubClient to be used for authentication */
-    char* x509certificate;
-    char* x509privatekey;
-    char* device_id;
-    char* iotHubName;
-    char* iotHubSuffix;
 } ADUC_ConnectionInfo;
 
 /**
@@ -104,8 +87,6 @@
  */
 const char* ADUC_ConnType_ToString(const ADUC_ConnType connType);
 
-<<<<<<< HEAD
-=======
 /**
  * @brief Struct containing information about the IoT Hub device/model client PnP property update notification.
  *
@@ -118,7 +99,6 @@
     bool forceUpdate; /** In indicates whether the force process the update. */
 } ADUC_PnPComponentClient_PropertyUpdate_Context;
 
->>>>>>> eaeb5ba1
 EXTERN_C_END
 
 #endif // ADUC_ADU_TYPES_H