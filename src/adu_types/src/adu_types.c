/**
 * @file adu_types.c
 * @brief Implements helper functions related to ConnectionInfo
 * @copyright Copyright (c) Microsoft Corporation.
 * Licensed under the MIT License.
 */

#include "aduc/adu_types.h"
#include "aduc/connection_string_utils.h"
#include "aduc/logging.h"
#include "aduc/string_c_utils.h"
#include "aduc/types/update_content.h"

#include "parson.h"

#include <stdlib.h>
#include <string.h>

#include <azure_c_shared_utility/crt_abstractions.h> // for mallocAndStrcpy_s

/**
 * @brief Returns the string associated with @p connType
 * @param connType ADUC_ConnType to be stringified
 * @returns if the ADUC_ConnType exists then the string version of the value is returned, "" otherwise
 */
const char* ADUC_ConnType_ToString(const ADUC_ConnType connType)
{
    switch (connType)
    {
    case ADUC_ConnType_NotSet:
        return "ADUC_ConnType_NotSet";
    case ADUC_ConnType_Device:
        return "ADUC_ConnType_Device";
    case ADUC_ConnType_Module:
        return "ADUC_ConnType_Module";
    }

    return "<Unknown>";
}
/**
 * @brief DeAllocates the ADUC_ConnectionInfo object
 * @param info the ADUC_ConnectionInfo object to be de-allocated
 */
void ADUC_ConnectionInfo_DeAlloc(ADUC_ConnectionInfo* info)
{
    free(info->connectionString);
    info->connectionString = NULL;

    free(info->certificateString);
    info->certificateString = NULL;

    free(info->opensslEngine);
    info->opensslEngine = NULL;

    free(info->opensslPrivateKey);
    info->opensslPrivateKey = NULL;

    info->authType = ADUC_AuthType_NotSet;
    info->connType = ADUC_ConnType_NotSet;
}

/**
 * @brief Checks if the UpdateId is valid
 * @param updateId updateId to check
 * @returns True if it is valid, false if not
<<<<<<< HEAD
 */
_Bool ADUC_IsValidUpdateId(const ADUC_UpdateId* updateId)
{
    return !(
        updateId == NULL || IsNullOrEmpty(updateId->Provider) || IsNullOrEmpty(updateId->Name)
        || IsNullOrEmpty(updateId->Version));
}

/**
 * @brief Free the UpdateId and its content.
 * @param updateid a pointer to an updateId struct to be freed
 */
void ADUC_UpdateId_UninitAndFree(ADUC_UpdateId* updateId)
{
    if (updateId == NULL)
    {
        return;
    }

    free(updateId->Provider);
    free(updateId->Name);
    free(updateId->Version);
    free(updateId);
}

/**
 * @brief Allocates and sets the UpdateId fields
 * @details Caller should free the allocated ADUC_UpdateId* using ADUC_UpdateId_UninitAndFree()
 * @param provider the provider for the UpdateId
 * @param name the name for the UpdateId
 * @param version the version for the UpdateId
 *
 * @returns An UpdateId on success, NULL on failure
 */
ADUC_UpdateId* ADUC_UpdateId_AllocAndInit(const char* provider, const char* name, const char* version)
{
    _Bool success = false;

    ADUC_UpdateId* updateId = (ADUC_UpdateId*)calloc(1, sizeof(ADUC_UpdateId));

    if (updateId == NULL)
    {
        Log_Error("ADUC_UpdateId_AllocAndInit called with a NULL updateId handle");
        goto done;
    }

    if (provider == NULL || name == NULL || version == NULL)
    {
        Log_Error(
            "Invalid call to ADUC_UpdateId_AllocAndInit with provider %s name %s version %s", provider, name, version);
        goto done;
    }

    if (mallocAndStrcpy_s(&(updateId->Provider), provider) != 0)
    {
        goto done;
    }

    if (mallocAndStrcpy_s(&(updateId->Name), name) != 0)
    {
        goto done;
    }

    if (mallocAndStrcpy_s(&(updateId->Version), version) != 0)
    {
        goto done;
    }

    success = true;

done:

    if (!success)
    {
        ADUC_UpdateId_UninitAndFree(updateId);
        updateId = NULL;
    }

    return updateId;
}

=======
 */
bool ADUC_IsValidUpdateId(const ADUC_UpdateId* updateId)
{
    return !(
        updateId == NULL || IsNullOrEmpty(updateId->Provider) || IsNullOrEmpty(updateId->Name)
        || IsNullOrEmpty(updateId->Version));
}

/**
 * @brief Free the UpdateId and its content.
 * @param updateId a pointer to an updateId struct to be freed
 */
void ADUC_UpdateId_UninitAndFree(ADUC_UpdateId* updateId)
{
    if (updateId == NULL)
    {
        return;
    }

    free(updateId->Provider);
    updateId->Provider = NULL;

    free(updateId->Name);
    updateId->Name = NULL;

    free(updateId->Version);
    updateId->Version = NULL;

    free(updateId);
}
>>>>>>> eaeb5ba1

/**
 * @brief Convert UpdateState to string representation.
 *
 * @param updateState State to convert.
 * @return const char* String representation.
 */
const char* ADUCITF_StateToString(ADUCITF_State updateState)
{
    switch (updateState)
    {
    case ADUCITF_State_None:
        return "None";
    case ADUCITF_State_Idle:
        return "Idle";
    case ADUCITF_State_DownloadStarted:
        return "DownloadStarted";
    case ADUCITF_State_DownloadSucceeded:
        return "DownloadSucceeded";
<<<<<<< HEAD
=======
    case ADUCITF_State_BackupStarted:
        return "BackupStarted";
    case ADUCITF_State_BackupSucceeded:
        return "BackupSucceeded";
>>>>>>> eaeb5ba1
    case ADUCITF_State_InstallStarted:
        return "InstallStarted";
    case ADUCITF_State_InstallSucceeded:
        return "InstallSucceeded";
<<<<<<< HEAD
=======
    case ADUCITF_State_RestoreStarted:
        return "RestoreStarted";
>>>>>>> eaeb5ba1
    case ADUCITF_State_ApplyStarted:
        return "ApplyStarted";
    case ADUCITF_State_DeploymentInProgress:
        return "DeploymentInProgress";
    case ADUCITF_State_Failed:
        return "Failed";
    }

    return "<Unknown>";
}

/**
 * @brief Convert UpdateAction to string representation.
 *
 * @param updateAction Action to convert.
 * @return const char* String representation.
 */
const char* ADUCITF_UpdateActionToString(ADUCITF_UpdateAction updateAction)
{
    switch (updateAction)
    {
    case ADUCITF_UpdateAction_Invalid_Download:
        return "Invalid (Download)";
    case ADUCITF_UpdateAction_Invalid_Install:
        return "Invalid (Install)";
    case ADUCITF_UpdateAction_Invalid_Apply:
        return "Invalid (Apply)";
    case ADUCITF_UpdateAction_ProcessDeployment:
        return "ProcessDeployment";
    case ADUCITF_UpdateAction_Cancel:
        return "Cancel";
    case ADUCITF_UpdateAction_Undefined:
        return "Undefined";
    }

    return "<Unknown>";
}<|MERGE_RESOLUTION|>--- conflicted
+++ resolved
@@ -15,8 +15,6 @@
 
 #include <stdlib.h>
 #include <string.h>
-
-#include <azure_c_shared_utility/crt_abstractions.h> // for mallocAndStrcpy_s
 
 /**
  * @brief Returns the string associated with @p connType
@@ -63,89 +61,6 @@
  * @brief Checks if the UpdateId is valid
  * @param updateId updateId to check
  * @returns True if it is valid, false if not
-<<<<<<< HEAD
- */
-_Bool ADUC_IsValidUpdateId(const ADUC_UpdateId* updateId)
-{
-    return !(
-        updateId == NULL || IsNullOrEmpty(updateId->Provider) || IsNullOrEmpty(updateId->Name)
-        || IsNullOrEmpty(updateId->Version));
-}
-
-/**
- * @brief Free the UpdateId and its content.
- * @param updateid a pointer to an updateId struct to be freed
- */
-void ADUC_UpdateId_UninitAndFree(ADUC_UpdateId* updateId)
-{
-    if (updateId == NULL)
-    {
-        return;
-    }
-
-    free(updateId->Provider);
-    free(updateId->Name);
-    free(updateId->Version);
-    free(updateId);
-}
-
-/**
- * @brief Allocates and sets the UpdateId fields
- * @details Caller should free the allocated ADUC_UpdateId* using ADUC_UpdateId_UninitAndFree()
- * @param provider the provider for the UpdateId
- * @param name the name for the UpdateId
- * @param version the version for the UpdateId
- *
- * @returns An UpdateId on success, NULL on failure
- */
-ADUC_UpdateId* ADUC_UpdateId_AllocAndInit(const char* provider, const char* name, const char* version)
-{
-    _Bool success = false;
-
-    ADUC_UpdateId* updateId = (ADUC_UpdateId*)calloc(1, sizeof(ADUC_UpdateId));
-
-    if (updateId == NULL)
-    {
-        Log_Error("ADUC_UpdateId_AllocAndInit called with a NULL updateId handle");
-        goto done;
-    }
-
-    if (provider == NULL || name == NULL || version == NULL)
-    {
-        Log_Error(
-            "Invalid call to ADUC_UpdateId_AllocAndInit with provider %s name %s version %s", provider, name, version);
-        goto done;
-    }
-
-    if (mallocAndStrcpy_s(&(updateId->Provider), provider) != 0)
-    {
-        goto done;
-    }
-
-    if (mallocAndStrcpy_s(&(updateId->Name), name) != 0)
-    {
-        goto done;
-    }
-
-    if (mallocAndStrcpy_s(&(updateId->Version), version) != 0)
-    {
-        goto done;
-    }
-
-    success = true;
-
-done:
-
-    if (!success)
-    {
-        ADUC_UpdateId_UninitAndFree(updateId);
-        updateId = NULL;
-    }
-
-    return updateId;
-}
-
-=======
  */
 bool ADUC_IsValidUpdateId(const ADUC_UpdateId* updateId)
 {
@@ -176,7 +91,6 @@
 
     free(updateId);
 }
->>>>>>> eaeb5ba1
 
 /**
  * @brief Convert UpdateState to string representation.
@@ -196,22 +110,16 @@
         return "DownloadStarted";
     case ADUCITF_State_DownloadSucceeded:
         return "DownloadSucceeded";
-<<<<<<< HEAD
-=======
     case ADUCITF_State_BackupStarted:
         return "BackupStarted";
     case ADUCITF_State_BackupSucceeded:
         return "BackupSucceeded";
->>>>>>> eaeb5ba1
     case ADUCITF_State_InstallStarted:
         return "InstallStarted";
     case ADUCITF_State_InstallSucceeded:
         return "InstallSucceeded";
-<<<<<<< HEAD
-=======
     case ADUCITF_State_RestoreStarted:
         return "RestoreStarted";
->>>>>>> eaeb5ba1
     case ADUCITF_State_ApplyStarted:
         return "ApplyStarted";
     case ADUCITF_State_DeploymentInProgress:
