cmake_minimum_required (VERSION 3.5)

<<<<<<< HEAD
=======
include (agentRules)

>>>>>>> eaeb5ba1
set (target_name communication_abstraction)

add_library (${target_name} STATIC src/client_handle_helper.c)

add_library (aduc::${target_name} ALIAS ${target_name})
#
# Turn -fPIC on, in order to use this library in another shared library.
#
set_property (TARGET ${target_name} PROPERTY POSITION_INDEPENDENT_CODE ON)

target_include_directories (${target_name} PUBLIC inc)

# NOTE: the call to find_package for azure_c_shared_utility
# must come before umqtt since their config.cmake files expect the aziotsharedutil target to already have been defined.
<<<<<<< HEAD
find_package (azure_c_shared_utility REQUIRED)
=======
target_link_aziotsharedutil (${target_name} PRIVATE)
>>>>>>> eaeb5ba1
find_package (IotHubClient REQUIRED)
find_package (umqtt REQUIRED)

target_link_libraries (
    ${target_name}
    PUBLIC aduc::c_utils aduc::adu_types
<<<<<<< HEAD
    PRIVATE aduc::adu_types
            aziotsharedutil
            IotHubClient::iothub_client
            iothub_client_mqtt_transport
            umqtt
            aduc::logging)

if (ADUC_BUILD_UNIT_TESTS)
    find_package (umock_c REQUIRED CONFIG)
    target_link_libraries (${target_name} PRIVATE umock_c)
=======
    PRIVATE aduc::adu_types IotHubClient::iothub_client iothub_client_mqtt_transport umqtt uhttp
            aduc::logging)

if (WIN32)
    # prov_auth_client, hsm_security_client, uhttp are required when
    # azure-iot-sdk-c is compiled using -Duse_edge_modules=ON
    target_link_libraries (${target_name} PRIVATE prov_auth_client hsm_security_client)
>>>>>>> eaeb5ba1
endif ()<|MERGE_RESOLUTION|>--- conflicted
+++ resolved
@@ -1,10 +1,7 @@
 cmake_minimum_required (VERSION 3.5)
 
-<<<<<<< HEAD
-=======
 include (agentRules)
 
->>>>>>> eaeb5ba1
 set (target_name communication_abstraction)
 
 add_library (${target_name} STATIC src/client_handle_helper.c)
@@ -19,29 +16,13 @@
 
 # NOTE: the call to find_package for azure_c_shared_utility
 # must come before umqtt since their config.cmake files expect the aziotsharedutil target to already have been defined.
-<<<<<<< HEAD
-find_package (azure_c_shared_utility REQUIRED)
-=======
 target_link_aziotsharedutil (${target_name} PRIVATE)
->>>>>>> eaeb5ba1
 find_package (IotHubClient REQUIRED)
 find_package (umqtt REQUIRED)
 
 target_link_libraries (
     ${target_name}
     PUBLIC aduc::c_utils aduc::adu_types
-<<<<<<< HEAD
-    PRIVATE aduc::adu_types
-            aziotsharedutil
-            IotHubClient::iothub_client
-            iothub_client_mqtt_transport
-            umqtt
-            aduc::logging)
-
-if (ADUC_BUILD_UNIT_TESTS)
-    find_package (umock_c REQUIRED CONFIG)
-    target_link_libraries (${target_name} PRIVATE umock_c)
-=======
     PRIVATE aduc::adu_types IotHubClient::iothub_client iothub_client_mqtt_transport umqtt uhttp
             aduc::logging)
 
@@ -49,5 +30,4 @@
     # prov_auth_client, hsm_security_client, uhttp are required when
     # azure-iot-sdk-c is compiled using -Duse_edge_modules=ON
     target_link_libraries (${target_name} PRIVATE prov_auth_client hsm_security_client)
->>>>>>> eaeb5ba1
 endif ()