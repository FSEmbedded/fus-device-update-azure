--- conflicted
+++ resolved
@@ -1,9 +1,5 @@
 /**
-<<<<<<< HEAD
- * @file zlog-config.c
-=======
  * @file zlog-config.h
->>>>>>> eaeb5ba1
  * @brief Config header for Zlog utility
  * Adapted from the public domain "zlog" by Zhiqiang Ma
  * https://github.com/zma/zlog/
@@ -19,13 +15,6 @@
 // enabling this will slow down the log
 // #define ZLOG_FORCE_FLUSH_BUFFER
 
-<<<<<<< HEAD
-#define ZLOG_BUFFER_LINE_MAXCHARS 3000
-#define ZLOG_BUFFER_MAXLINES 1024
-
-#define ZLOG_FLUSH_INTERVAL_SEC 30
-#define ZLOG_SLEEP_TIME_SEC 10
-=======
 // Determined maxchars and maxlines for zlog buffer based on analysis of log files
 // in the log directory after a 1 GB update payload was downloaded and installed.
 // The average line length was around 200 chars with a standard deviation of 100,
@@ -39,7 +28,6 @@
 
 #define ZLOG_FLUSH_INTERVAL_SEC 30
 #define ZLOG_SLEEP_TIME_SEC 2
->>>>>>> eaeb5ba1
 // In practice: flush size < .8 * BUFFER_SIZE
 #define ZLOG_BUFFER_FLUSH_MAXLINES (0.8 * ZLOG_BUFFER_MAXLINES)
 
