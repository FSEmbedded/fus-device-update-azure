--- conflicted
+++ resolved
@@ -25,17 +25,10 @@
 
 // Start API
 // clang-format off
-<<<<<<< HEAD
-#define log_debug(...) zlog_log(ZLOG_DEBUG, __FUNCTION__, __VA_ARGS__) // NOLINT(misc-lambda-function-name)
-#define log_info(...)  zlog_log(ZLOG_INFO, __FUNCTION__, __VA_ARGS__) // NOLINT(misc-lambda-function-name)
-#define log_warn(...)  zlog_log(ZLOG_WARN, __FUNCTION__, __VA_ARGS__) // NOLINT(misc-lambda-function-name)
-#define log_error(...) zlog_log(ZLOG_ERROR, __FUNCTION__, __VA_ARGS__) // NOLINT(misc-lambda-function-name)
-=======
 #define log_debug(...) zlog_log(ZLOG_DEBUG, __FUNCTION__, __LINE__, __VA_ARGS__) // NOLINT(misc-lambda-function-name)
 #define log_info(...)  zlog_log(ZLOG_INFO, __FUNCTION__, __LINE__, __VA_ARGS__) // NOLINT(misc-lambda-function-name)
 #define log_warn(...)  zlog_log(ZLOG_WARN, __FUNCTION__, __LINE__, __VA_ARGS__) // NOLINT(misc-lambda-function-name)
 #define log_error(...) zlog_log(ZLOG_ERROR, __FUNCTION__, __LINE__, __VA_ARGS__) // NOLINT(misc-lambda-function-name)
->>>>>>> eaeb5ba1
 // clang-format on
 
 #ifdef __cplusplus
@@ -62,15 +55,8 @@
 void zlog_finish(void);
 // explicitly flush the buffer in memory
 void zlog_flush_buffer(void);
-<<<<<<< HEAD
-// request to flush the buffer.
-void zlog_request_flush_buffer(void);
-// log an entry with the function scope and timestamp
-void zlog_log(enum ZLOG_SEVERITY msg_level, const char* func, const char* fmt, ...);
-=======
 // log an entry with the function scope and timestamp
 void zlog_log(enum ZLOG_SEVERITY msg_level, const char* func, unsigned int line, const char* fmt, ...);
->>>>>>> eaeb5ba1
 
 // End API
 
