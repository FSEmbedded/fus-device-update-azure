/**
 * @file init.c
 * @brief Implements the logging init and uninit functions.
 *
 * @copyright Copyright (c) Microsoft Corporation.
 * Licensed under the MIT License.
 */
#include "aduc/logging.h"
#include "aduc/system_utils.h"
#include <stdio.h> // printf
#include <sys/stat.h> // stat

/**
 * @brief Convert ADUC_LOG_SEVERITY to ZLOG_SEVERITY
 * @param logLevel An ADUC log level
 * @return A zlogging log level
 */
static enum ZLOG_SEVERITY AducLogSeverityToZLogLevel(ADUC_LOG_SEVERITY logLevel)
{
    switch (logLevel)
    {
    case ADUC_LOG_DEBUG:
        return ZLOG_DEBUG;

    case ADUC_LOG_INFO:
        return ZLOG_INFO;

    case ADUC_LOG_WARN:
        return ZLOG_WARN;

    default:
        return ZLOG_ERROR;
    }
}

/**
 * @brief Convert ZLOG_SEVERITY to ADUC_LOG_SEVERITY
 * @param logLevel A zlogging log level
 * @return An ADUC log level
 */
ADUC_LOG_SEVERITY ZLogLevelToAducLogSeverity(enum ZLOG_SEVERITY logLevel)
{
    switch (logLevel)
    {
    case ZLOG_DEBUG:
        return ADUC_LOG_DEBUG;

    case ZLOG_INFO:
        return ADUC_LOG_INFO;

    case ZLOG_WARN:
        return ADUC_LOG_WARN;

    default:
<<<<<<< HEAD
        return ZLOG_ERROR;
=======
        return ADUC_LOG_ERROR;
>>>>>>> eaeb5ba1
    }
}

ADUC_LOG_SEVERITY g_logLevel = ADUC_LOG_INFO;

/**
 * @brief Initialize logging.
 * @param logLevel log level.
 */
void ADUC_Logging_Init(ADUC_LOG_SEVERITY logLevel, const char* filePrefix)
{
    g_logLevel = ADUC_LOG_INFO;

<<<<<<< HEAD
    // zlog_init doesn't create the log path, so attempt to create it here.
=======
    // zlog_init doesn't create the log path, so attempt to create it here if it does not exist.
>>>>>>> eaeb5ba1
    // If it can't be created, zlogging will send output to console.
    struct stat st;
    if (stat(ADUC_LOG_FOLDER, &st) != 0)
    {
        // NOTE: permissions must match those in CheckLogDir in health_management.c
        if (ADUC_SystemUtils_MkDirRecursive(
                ADUC_LOG_FOLDER, (uid_t)-1 /*userId*/, (gid_t)-1 /*groupId*/, (mode_t)S_IRWXU | S_IRGRP | S_IXGRP)
            != 0)
        {
            printf("WARNING: Cannot create a folder for logging file. ('%s')", ADUC_LOG_FOLDER);
        }
    }

    if (zlog_init(
            ADUC_LOG_FOLDER,
            filePrefix == NULL ? "aduc" : filePrefix,
            ZLOG_ENABLED /* enable console logging*/,
            ZLOG_ENABLED /* enable file logging*/,
            AducLogSeverityToZLogLevel(logLevel) /* set console log level*/,
            AducLogSeverityToZLogLevel(logLevel) /* set file log level*/
            )
        != 0)
    {
        printf("WARNING: Unable to start file logger. (Log folder: %s)\n", ADUC_LOG_FOLDER);
    }
}

/**
 * @brief Disable logging.
 */
void ADUC_Logging_Uninit()
{
    zlog_finish();
}

ADUC_LOG_SEVERITY ADUC_Logging_GetLevel()
{
    return g_logLevel;
}<|MERGE_RESOLUTION|>--- conflicted
+++ resolved
@@ -52,11 +52,7 @@
         return ADUC_LOG_WARN;
 
     default:
-<<<<<<< HEAD
-        return ZLOG_ERROR;
-=======
         return ADUC_LOG_ERROR;
->>>>>>> eaeb5ba1
     }
 }
 
@@ -70,11 +66,7 @@
 {
     g_logLevel = ADUC_LOG_INFO;
 
-<<<<<<< HEAD
-    // zlog_init doesn't create the log path, so attempt to create it here.
-=======
     // zlog_init doesn't create the log path, so attempt to create it here if it does not exist.
->>>>>>> eaeb5ba1
     // If it can't be created, zlogging will send output to console.
     struct stat st;
     if (stat(ADUC_LOG_FOLDER, &st) != 0)
