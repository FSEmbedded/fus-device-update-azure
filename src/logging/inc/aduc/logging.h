/**
 * @file logging.h
 * @brief Maps logging macros to the appropriate logging library functions.
 *
 * Uses ADUC_LOGGING_LIBRARY to determine which logging library to use.
 * Currently supported libraries are zlog and xlogging.
 *
 * @copyright Copyright (c) Microsoft Corporation.
 * Licensed under the MIT License.
 */
#ifndef ADUC_LOGGING_H
#define ADUC_LOGGING_H

#ifdef __cplusplus
#    define EXTERN_C_BEGIN \
        extern "C"         \
        {
#    define EXTERN_C_END }
#else
#    define EXTERN_C_BEGIN
#    define EXTERN_C_END
#endif

EXTERN_C_BEGIN

// Note that the order of severity levels is critical
typedef enum tagADUC_LOG_SEVERITY
{
    ADUC_LOG_DEBUG,
    ADUC_LOG_INFO,
    ADUC_LOG_WARN,
    ADUC_LOG_ERROR
} ADUC_LOG_SEVERITY;

#if ADUC_USE_ZLOGGING

#    include "zlog.h"

// Logging Init and Uninit helper function forward declarations.
// These are implemented for each logging library.
void ADUC_Logging_Init(ADUC_LOG_SEVERITY logLevel, const char* filePrefix);
void ADUC_Logging_Uninit();
ADUC_LOG_SEVERITY ADUC_Logging_GetLevel();

/**
 * @brief Detailed informational events that are useful to debug an application.
 */
#    define Log_Debug log_debug

/**
 * @brief Informational events that report the general progress of the application.
 */
#    define Log_Info log_info

/**
 * @brief Informational events about potentially harmful situations.
 */
#    define Log_Warn log_warn

/**
 * @brief Error events.
 */
#    define Log_Error log_error

<<<<<<< HEAD
/*
 * @brief Request a buffer flush.
 */
#    define Log_RequestFlush zlog_request_flush_buffer

=======
>>>>>>> eaeb5ba1
#elif ADUC_USE_XLOGGING

#    include <azure_c_shared_utility/xlogging.h>

// Logging Init and Uninit helper function forward declarations.
// These are implemented for each logging library.
#    define ADUC_Logging_Init(...)
#    define ADUC_Logging_Uninit(...)
#    define ADUC_Logging_GetLevel(...) (0)

/**
 * @brief Detailed informational events that are useful to debug an application.
 * @remark Since XLogging doesn't implement debug category for logging, this will
 *         be mapped to LogInfo.
 */
#    define Log_Debug LogInfo

/**
 * @brief Informational events that report the general progress of the application.
 */
#    define Log_Info LogInfo

/**
 * @brief Informational events about potentially harmful situations.
 * XLogging doesn't have a warn level, so use info instead.
 */
#    define Log_Warn LogInfo

/**
 * @brief Error events.
 */
#    define Log_Error LogError

/*
 * @brief Request a buffer flush.
 */
#    define Log_RequestFlush(...)

#else

#    error "Unknown logger or logging type specified."

#endif

EXTERN_C_END

#endif // ADUC_LOGGING_H<|MERGE_RESOLUTION|>--- conflicted
+++ resolved
@@ -62,14 +62,6 @@
  */
 #    define Log_Error log_error
 
-<<<<<<< HEAD
-/*
- * @brief Request a buffer flush.
- */
-#    define Log_RequestFlush zlog_request_flush_buffer
-
-=======
->>>>>>> eaeb5ba1
 #elif ADUC_USE_XLOGGING
 
 #    include <azure_c_shared_utility/xlogging.h>
