--- conflicted
+++ resolved
@@ -62,8 +62,6 @@
     { DIIP_ProcessorManufacturer, "processorManufacturer", DIIDT_String },
     { DIIP_TotalMemory, "totalMemory", DIIDT_Long },
     { DIIP_TotalStorage, "totalStorage", DIIDT_Long },
-    { DIIP_FirmwareVersion, "fwVersion", DIIDT_String },
-    { DIIP_ApplicationVersion, "appVersion", DIIDT_String }
 };
 
 /**
@@ -189,57 +187,8 @@
  */
 static void OnDeviceInfoD2CMessageCompleted(void* context, ADUC_D2C_Message_Status status)
 {
-<<<<<<< HEAD
-    ADUC_ClientHandle deviceClientLL = g_iotHubClientHandleForDeviceInfoComponent;
-    IOTHUB_CLIENT_RESULT iothubClientResult = IOTHUB_CLIENT_OK;
-    STRING_HANDLE jsonToSend = NULL;
-
-    if (!data->IsDirty)
-    {
-        goto done;
-    }
-
-    const char* propertyName = data->PropertyName;
-    const char* propertyValue = data->Value;
-
-    Log_Info("Reporting changed property: %s, value: %s", propertyName, propertyValue);
-
-    jsonToSend = PnP_CreateReportedProperty(g_deviceInfoPnPComponentName, propertyName, propertyValue);
-
-    if (jsonToSend == NULL)
-    {
-        Log_Error(
-            "Unable to build reported property response for propertyName=%s, propertyValue=%s",
-            propertyName,
-            propertyValue);
-        iothubClientResult = IOTHUB_CLIENT_ERROR;
-        goto done;
-    }
-
-    const char* jsonToSendStr = STRING_c_str(jsonToSend);
-    size_t jsonToSendStrLen = strlen(jsonToSendStr);
-
-    iothubClientResult = ClientHandle_SendReportedState(
-        deviceClientLL, (const unsigned char*)jsonToSendStr, jsonToSendStrLen, NULL, NULL);
-
-    if (iothubClientResult != IOTHUB_CLIENT_OK)
-    {
-        Log_Error(
-            "DeviceInfoInterface: Reporting property %s failed, error: %d, %s",
-            propertyName,
-            iothubClientResult,
-            MU_ENUM_TO_STRING(IOTHUB_CLIENT_RESULT, iothubClientResult));
-        goto done;
-    }
-
-done:
-    STRING_delete(jsonToSend);
-
-    return iothubClientResult;
-=======
     UNREFERENCED_PARAMETER(context);
     Log_Debug("Send message completed (status:%d)", status);
->>>>>>> eaeb5ba1
 }
 
 void DeviceInfoInterface_ReportChangedPropertiesAsync()
@@ -305,9 +254,4 @@
     json_value_free(root_value);
     json_free_serialized_string(serialized_string);
     STRING_delete(jsonToSend);
-<<<<<<< HEAD
-
-    return iothubClientResult;
-=======
->>>>>>> eaeb5ba1
 }