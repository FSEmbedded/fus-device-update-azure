--- conflicted
+++ resolved
@@ -16,23 +16,38 @@
 #include <errno.h>
 #include <stdbool.h>
 #include <string.h>
-<<<<<<< HEAD
-#include <sys/stat.h>
+
+#include <aducpal/sys_stat.h> // S_I*
 
 /**
  * @brief The users that must exist on the system.
  */
-static const char* aduc_required_users[] = { ADUC_FILE_USER, DO_FILE_USER };
+static const char* aduc_required_users[] = { ADUC_FILE_USER };
+
+/**
+ * @brief The optional users.
+ */
+static const char* aduc_optional_users[] = { DO_FILE_USER };
 
 /**
  * @brief The groups that must exist on the system.
  */
-static const char* aduc_required_groups[] = { ADUC_FILE_GROUP, DO_FILE_GROUP };
+static const char* aduc_required_groups[] = { ADUC_FILE_GROUP };
+
+/**
+ * @brief The optional groups.
+ */
+static const char* aduc_optional_groups[] = { DO_FILE_GROUP };
 
 /**
  * @brief The supplementary groups for ADUC_FILE_USER
  */
-static const char* aduc_required_group_memberships[] = {
+static const char* aduc_required_group_memberships[] = { NULL };
+
+/**
+ * @brief The supplementary groups for ADUC_FILE_USER
+ */
+static const char* aduc_optional_group_memberships[] = {
     DO_FILE_GROUP // allows agent to set connection_string for DO
 };
 
@@ -41,91 +56,26 @@
  *
  * @return true if connection info can be obtained
  */
-_Bool GetConnectionInfoFromIdentityService(ADUC_ConnectionInfo* info);
+bool GetConnectionInfoFromIdentityService(ADUC_ConnectionInfo* info);
 
 /**
  * @brief Get the Connection Info from connection string, if a connection string is provided in configuration file
  *
  * @return true if connection info can be obtained
  */
-_Bool GetConnectionInfoFromConnectionString(ADUC_ConnectionInfo* info, const char* connectionString);
-
-/**
- * @brief Get the Connection Info from self-signed x509
- *
- * @return true if connection info can be obtained
- */
-_Bool GetConnectionInfoFromConnectionx509Certificate(ADUC_ConnectionInfo* info, const char* connectionString);
-=======
-
-#include <aducpal/sys_stat.h> // S_I*
-
-/**
- * @brief The users that must exist on the system.
- */
-static const char* aduc_required_users[] = { ADUC_FILE_USER };
-
-/**
- * @brief The optional users.
- */
-static const char* aduc_optional_users[] = { DO_FILE_USER };
-
-/**
- * @brief The groups that must exist on the system.
- */
-static const char* aduc_required_groups[] = { ADUC_FILE_GROUP };
-
-/**
- * @brief The optional groups.
- */
-static const char* aduc_optional_groups[] = { DO_FILE_GROUP };
-
-/**
- * @brief The supplementary groups for ADUC_FILE_USER
- */
-static const char* aduc_required_group_memberships[] = { NULL };
-
-/**
- * @brief The supplementary groups for ADUC_FILE_USER
- */
-static const char* aduc_optional_group_memberships[] = {
-    DO_FILE_GROUP // allows agent to set connection_string for DO
-};
-
-/**
- * @brief Get the Connection Info from Identity Service
- *
- * @return true if connection info can be obtained
- */
-bool GetConnectionInfoFromIdentityService(ADUC_ConnectionInfo* info);
-
-/**
- * @brief Get the Connection Info from connection string, if a connection string is provided in configuration file
- *
- * @return true if connection info can be obtained
- */
 bool GetConnectionInfoFromConnectionString(ADUC_ConnectionInfo* info, const char* connectionString);
->>>>>>> eaeb5ba1
 
 /**
  * @brief Checks whether we can obtain a device or module connection string.
  *
  * @return true if connection string can be obtained.
  */
-<<<<<<< HEAD
-_Bool IsConnectionInfoValid(const ADUC_LaunchArguments* launchArgs, ADUC_ConfigInfo* config)
-=======
 bool IsConnectionInfoValid(const ADUC_LaunchArguments* launchArgs, const ADUC_ConfigInfo* config)
->>>>>>> eaeb5ba1
 {
     bool validInfo = false;
 
-<<<<<<< HEAD
-    ADUC_ConnectionInfo info = {};
-=======
     ADUC_ConnectionInfo info;
     memset(&info, 0, sizeof(info));
->>>>>>> eaeb5ba1
 
     if (launchArgs->connectionString != NULL)
     {
@@ -147,13 +97,6 @@
     {
         validInfo = GetConnectionInfoFromConnectionString(&info, agent->connectionData);
     }
-<<<<<<< HEAD
-    else if (strcmp(agent->connectionType, "x509") == 0)
-    {
-        validInfo = GetConnectionInfoFromConnectionx509Certificate(&info, agent->connectionData);
-    }
-=======
->>>>>>> eaeb5ba1
     else
     {
         Log_Error("The connection type %s is not supported", agent->connectionType);
@@ -165,49 +108,24 @@
 }
 
 /**
-<<<<<<< HEAD
- * @brief Helper function for simulating an unhealthy state.
- *
- * @return true if an ADU configuration file contains simulateUnhealthyState value (any value).
- */
-_Bool IsSimulatingUnhealthyState(ADUC_ConfigInfo* config)
-{
-    return config->simulateUnhealthyState;
-}
-
-/**
-=======
->>>>>>> eaeb5ba1
  * @brief Reports which required users do not exist.
  * @remark Goes through the whole list of users to trace any that are missing.
  * @return true if all necessary users exist, or false if any do not exist.
  */
-<<<<<<< HEAD
-static _Bool ReportMissingRequiredUsers()
-{
-    _Bool result = true;
-=======
 static bool ReportMissingRequiredUsers()
 {
     bool result = true;
->>>>>>> eaeb5ba1
 
     for (int i = 0; i < ARRAY_SIZE(aduc_required_users); ++i)
     {
         if (!PermissionUtils_UserExists(aduc_required_users[i]))
         {
-<<<<<<< HEAD
-            Log_Error("User '%s' does not exist.", aduc_required_users[i]);
-=======
             Log_Error("Required user '%s' does not exist.", aduc_required_users[i]);
->>>>>>> eaeb5ba1
             result = false;
             // continue on to next user
         }
     }
 
-<<<<<<< HEAD
-=======
     for (int i = 0; i < ARRAY_SIZE(aduc_optional_users); ++i)
     {
         if (!PermissionUtils_UserExists(aduc_optional_users[i]))
@@ -217,7 +135,6 @@
         }
     }
 
->>>>>>> eaeb5ba1
     return result;
 }
 
@@ -226,32 +143,20 @@
  * @remark Goes through the whole list of groups to trace any that are missing.
  * @return true if necessary groups exist.
  */
-<<<<<<< HEAD
-static _Bool ReportMissingRequiredGroups()
-{
-    _Bool result = true;
-=======
 static bool ReportMissingRequiredGroups()
 {
     bool result = true;
->>>>>>> eaeb5ba1
 
     for (int i = 0; i < ARRAY_SIZE(aduc_required_groups); ++i)
     {
         if (!PermissionUtils_GroupExists(aduc_required_groups[i]))
         {
-<<<<<<< HEAD
-            Log_Error("Group '%s' does not exist.", aduc_required_groups[i]);
-=======
             Log_Error("Required group '%s' does not exist.", aduc_required_groups[i]);
->>>>>>> eaeb5ba1
             result = false;
             // continue on to next user
         }
     }
 
-<<<<<<< HEAD
-=======
     for (int i = 0; i < ARRAY_SIZE(aduc_optional_groups); ++i)
     {
         if (!PermissionUtils_GroupExists(aduc_optional_groups[i]))
@@ -261,7 +166,6 @@
         }
     }
 
->>>>>>> eaeb5ba1
     return result;
 }
 
@@ -270,27 +174,18 @@
  * @remark Goes through all required user/group relationships and traces any that are missing.
  * @returns true if all necessary group membership entries exist, or false if any are missing.
  */
-<<<<<<< HEAD
-static _Bool ReportMissingGroupMemberships()
-{
-    _Bool result = true;
-=======
 static bool ReportMissingGroupMemberships()
 {
     bool result = true;
->>>>>>> eaeb5ba1
 
     // ADUC group memberships
     for (int i = 0; i < ARRAY_SIZE(aduc_required_group_memberships); ++i)
     {
-<<<<<<< HEAD
-=======
         if (aduc_required_group_memberships[i] == NULL)
         {
             continue;
         }
 
->>>>>>> eaeb5ba1
         if (!PermissionUtils_UserInSupplementaryGroup(ADUC_FILE_USER, aduc_required_group_memberships[i]))
         {
             Log_Error("User '%s' is not a member of '%s' group.", ADUC_FILE_USER, aduc_required_group_memberships[i]);
@@ -299,28 +194,20 @@
         }
     }
 
-<<<<<<< HEAD
+    // ADUC group memberships
+    for (int i = 0; i < ARRAY_SIZE(aduc_optional_group_memberships); ++i)
+    {
+        if (!PermissionUtils_UserInSupplementaryGroup(ADUC_FILE_USER, aduc_optional_group_memberships[i]))
+        {
+            Log_Warn("User '%s' is not a member of '%s' group.", ADUC_FILE_USER, aduc_optional_group_memberships[i]);
+            // continue evaluating next membership
+        }
+    }
+
     // DO group memberships
     if (!PermissionUtils_UserInSupplementaryGroup(DO_FILE_USER, ADUC_FILE_GROUP))
     {
-        Log_Error("User '%s' is not a member of '%s' group.", DO_FILE_USER, ADUC_FILE_GROUP);
-        result = false;
-=======
-    // ADUC group memberships
-    for (int i = 0; i < ARRAY_SIZE(aduc_optional_group_memberships); ++i)
-    {
-        if (!PermissionUtils_UserInSupplementaryGroup(ADUC_FILE_USER, aduc_optional_group_memberships[i]))
-        {
-            Log_Warn("User '%s' is not a member of '%s' group.", ADUC_FILE_USER, aduc_optional_group_memberships[i]);
-            // continue evaluating next membership
-        }
-    }
-
-    // DO group memberships
-    if (!PermissionUtils_UserInSupplementaryGroup(DO_FILE_USER, ADUC_FILE_GROUP))
-    {
         Log_Warn("User '%s' is not a member of '%s' group.", DO_FILE_USER, ADUC_FILE_GROUP);
->>>>>>> eaeb5ba1
     }
 
     return result;
@@ -330,15 +217,6 @@
  * @brief Reports on necessary user and group entries.
  * @return true if all necessary entries exist, or false if any are missing.
  */
-<<<<<<< HEAD
-static _Bool ReportUserAndGroupRequirements()
-{
-    _Bool result = false;
-
-    // Call both to get logging side-effects.
-    _Bool missingUser = !ReportMissingRequiredUsers();
-    _Bool missingGroup = !ReportMissingRequiredGroups();
-=======
 static bool ReportUserAndGroupRequirements()
 {
     bool result = false;
@@ -346,7 +224,6 @@
     // Call both to get logging side-effects.
     bool missingUser = !ReportMissingRequiredUsers();
     bool missingGroup = !ReportMissingRequiredGroups();
->>>>>>> eaeb5ba1
     if (missingUser || missingGroup)
     {
         // skip reporting group memberships if any user/groups are missing
@@ -369,23 +246,13 @@
  * @brief Checks the conf directory has correct ownerships and permissions and logs when an issue is found.
  * @returns true if everything is correct.
  */
-<<<<<<< HEAD
-static _Bool CheckConfDirOwnershipAndPermissions()
-{
-    _Bool result = true;
+static bool CheckConfDirOwnershipAndPermissions()
+{
+    bool result = true;
 
     const char* path = ADUC_CONF_FOLDER;
 
-    if (SystemUtils_IsDir(path))
-=======
-static bool CheckConfDirOwnershipAndPermissions()
-{
-    bool result = true;
-
-    const char* path = ADUC_CONF_FOLDER;
-
     if (SystemUtils_IsDir(path, NULL))
->>>>>>> eaeb5ba1
     {
         if (!PermissionUtils_CheckOwnership(path, ADUC_FILE_USER, ADUC_FILE_GROUP))
         {
@@ -395,13 +262,8 @@
         }
 
         // owning user can read, write, and list entries in dir.
-<<<<<<< HEAD
-        // group members and everyone else can read and list entries in dir.
-        const mode_t expected_permissions = S_IRWXU | S_IRGRP | S_IXGRP | S_IROTH | S_IXOTH;
-=======
         // group members can read and list entries in dir.
         const mode_t expected_permissions = S_IRWXU | S_IRGRP | S_IXGRP;
->>>>>>> eaeb5ba1
 
         if (!PermissionUtils_VerifyFilemodeExact(path, expected_permissions))
         {
@@ -425,23 +287,13 @@
  * @brief Checks the conf file ownerships and permissions and logs issues when found.
  * @returns true if everything is correct.
  */
-<<<<<<< HEAD
-static _Bool CheckConfFile()
-{
-    _Bool result = true;
+static bool CheckConfFile()
+{
+    bool result = true;
 
     const char* path = ADUC_CONF_FILE_PATH;
 
-    if (SystemUtils_IsFile(path))
-=======
-static bool CheckConfFile()
-{
-    bool result = true;
-
-    const char* path = ADUC_CONF_FILE_PATH;
-
     if (SystemUtils_IsFile(path, NULL))
->>>>>>> eaeb5ba1
     {
         if (!PermissionUtils_CheckOwnership(path, ADUC_FILE_USER, ADUC_FILE_GROUP))
         {
@@ -449,11 +301,7 @@
             result = false;
         }
 
-<<<<<<< HEAD
-        const mode_t bitmask = S_IRUSR | S_IRGRP | S_IROTH;
-=======
         const mode_t bitmask = S_IRUSR | S_IRGRP;
->>>>>>> eaeb5ba1
 
         if (!PermissionUtils_VerifyFilemodeBitmask(path, bitmask))
         {
@@ -474,17 +322,6 @@
  * @brief Checks the log directory ownerships and permissions.
  * @returns true if everything is correct.
  */
-<<<<<<< HEAD
-static _Bool CheckLogDir()
-{
-    _Bool result = false;
-
-    const char* dir = ADUC_LOG_FOLDER;
-
-    if (!SystemUtils_IsDir(dir))
-    {
-        Log_Error("'%s' does not exist or is not a directory", dir);
-=======
 static bool CheckLogDir()
 {
     bool result = false;
@@ -500,7 +337,6 @@
             goto done;
         }
         Log_Error("'%s' is not a directory", dir);
->>>>>>> eaeb5ba1
         goto done;
     }
 
@@ -533,15 +369,6 @@
  * @param expectedPermissions The expected permissions of the file object.
  * @returns true if everything is correct.
  */
-<<<<<<< HEAD
-static _Bool CheckDirOwnershipAndVerifyFilemodeExact(const char* path, const char* user, const char* group, const mode_t expected_permissions)
-{
-    _Bool result = false;
-
-    if (!SystemUtils_IsDir(path))
-    {
-        Log_Error("'%s' does not exist or is not a directory", path);
-=======
 static bool CheckDirOwnershipAndVerifyFilemodeExact(
     const char* path, const char* user, const char* group, const mode_t expected_permissions)
 {
@@ -556,7 +383,6 @@
             goto done;
         }
         Log_Error("'%s' is not a directory", path);
->>>>>>> eaeb5ba1
         goto done;
     }
 
@@ -583,33 +409,18 @@
  * @brief Checks the data directory ownerships and permissions.
  * @returns true if everything is correct.
  */
-<<<<<<< HEAD
-static _Bool CheckDataDir()
-{
-    // Note: "Other" bits are cleared to align with ADUC_SystemUtils_MkDirRecursiveDefault and packaging.
-    const mode_t expected_permissions = S_IRWXU | S_IRWXG;
-    return CheckDirOwnershipAndVerifyFilemodeExact(ADUC_DATA_FOLDER, ADUC_FILE_USER, ADUC_FILE_GROUP, expected_permissions);
-=======
 static bool CheckDataDir()
 {
     // Note: "Other" bits are cleared to align with ADUC_SystemUtils_MkDirRecursiveDefault and packaging.
     const mode_t expected_permissions = S_IRWXU | S_IRWXG;
     return CheckDirOwnershipAndVerifyFilemodeExact(
         ADUC_DATA_FOLDER, ADUC_FILE_USER, ADUC_FILE_GROUP, expected_permissions);
->>>>>>> eaeb5ba1
 }
 
 /**
  * @brief Checks the downloads directory ownerships and permissions.
  * @returns true if everything is correct.
  */
-<<<<<<< HEAD
-static _Bool CheckDownloadsDir()
-{
-    // Note: "Other" bits are cleared to align with ADUC_SystemUtils_MkDirRecursiveDefault and packaging.
-    const mode_t expected_permissions = S_IRWXU | S_IRWXG;
-    return CheckDirOwnershipAndVerifyFilemodeExact(ADUC_DOWNLOADS_FOLDER, ADUC_FILE_USER, ADUC_FILE_GROUP, expected_permissions);
-=======
 static bool CheckDownloadsDir()
 {
     bool ret = false;
@@ -623,30 +434,19 @@
         ADUC_ConfigInfo_ReleaseInstance(config);
     }
     return ret;
->>>>>>> eaeb5ba1
 }
 
 /**
  * @brief Checks the agent binary ownerships and permissions.
  * @returns true if everything is correct.
  */
-<<<<<<< HEAD
-static _Bool CheckAgentBinary()
-{
-    _Bool result = false;
+static bool CheckAgentBinary()
+{
+    bool result = false;
 
     const char* path = ADUC_AGENT_FILEPATH;
 
-    if (SystemUtils_IsFile(path))
-=======
-static bool CheckAgentBinary()
-{
-    bool result = false;
-
-    const char* path = ADUC_AGENT_FILEPATH;
-
     if (SystemUtils_IsFile(path, NULL))
->>>>>>> eaeb5ba1
     {
         if (!PermissionUtils_CheckOwnerUid(path, 0 /* root */))
         {
@@ -659,16 +459,12 @@
             goto done;
         }
 
-<<<<<<< HEAD
-        const mode_t expected_permissions = S_IRWXU | S_IRGRP | S_IXGRP | S_IROTH | S_IXOTH;
-=======
         // clang-format off
         const mode_t expected_permissions =
             S_IRWXU |           // RWX user
             S_IROTH | S_IXOTH | // R-X other
             S_IRGRP | S_IXGRP;  // R-X group
         // clang-format on
->>>>>>> eaeb5ba1
 
         if (!PermissionUtils_VerifyFilemodeExact(path, expected_permissions))
         {
@@ -688,64 +484,6 @@
  * @brief Checks the adu-shell binary ownerships and permissions.
  * @returns true if everything is correct.
  */
-<<<<<<< HEAD
-static _Bool CheckShellBinary()
-{
-    _Bool result = false;
-
-    const char* path = ADUSHELL_FILE_PATH;
-
-    if (SystemUtils_IsFile(path))
-    {
-        if (!PermissionUtils_CheckOwnerUid(path, 0 /* root */))
-        {
-            Log_Error("'%s' has incorrect UID.", path);
-            goto done;
-        }
-
-        if (!PermissionUtils_CheckOwnership(path, NULL /* user */, ADUC_FILE_GROUP))
-        {
-            Log_Error("'%s' has incorrect group owner.", path);
-            goto done;
-        }
-
-        // Needs set-uid, user read, and group read + execute.
-        // Note: other has no permission bits set.
-        const mode_t expected_permissions = S_ISUID | S_IRUSR | S_IXUSR | S_IRGRP | S_IXGRP;
-
-        if (!PermissionUtils_VerifyFilemodeExact(path, expected_permissions))
-        {
-            Log_Error("Lookup failed or '%s' has incorrect permissions (expected: 0%o)", path, expected_permissions);
-            goto done;
-        }
-    }
-    else
-    {
-        Log_Error("'%s' does not exist or not a file", ADUSHELL_FILE_PATH);
-        goto done;
-    }
-
-    result = true;
-
-done:
-
-    return result;
-}
-
-/**
- * @brief Helper function for checking correct ownership and permissions for dirs and files.
- * @return true if dirs and files have correct ownership and permissions.
- */
-static _Bool AreDirAndFilePermissionsValid()
-{
-    _Bool result = true;
-
-    if (!ReportUserAndGroupRequirements())
-    {
-        result = false; // continue
-    }
-
-=======
 static bool CheckShellBinary()
 {
     bool result = false;
@@ -817,7 +555,6 @@
         result = false; // continue
     }
 
->>>>>>> eaeb5ba1
     if (!CheckConfDirOwnershipAndPermissions())
     {
         result = false; // continue
@@ -863,65 +600,37 @@
  *     - Implicitly check that agent process launched successfully.
  *     - Check that we can obtain the connection info.
  *
-<<<<<<< HEAD
-=======
  * @remark This function requires that the ADUC_ConfigInfo singleton has been initialized.
  *
->>>>>>> eaeb5ba1
  * @return true if all checks passed.
  */
 bool HealthCheck(const ADUC_LaunchArguments* launchArgs)
 {
     bool isHealthy = false;
 
-<<<<<<< HEAD
-    ADUC_ConfigInfo config = {};
-    if (!ADUC_ConfigInfo_Init(&config, ADUC_CONF_FILE_PATH))
-    {
-        Log_Warn("Cannot read configuration file: %s", ADUC_CONF_FILE_PATH);
-    }
-
-    if (!IsConnectionInfoValid(launchArgs, &config))
-=======
     const ADUC_ConfigInfo* config = ADUC_ConfigInfo_GetInstance();
     if (config == NULL)
->>>>>>> eaeb5ba1
     {
         Log_Error("ADUC_ConfigInfo singleton hasn't been initialized.");
         goto done;
     }
 
-<<<<<<< HEAD
+    if (!IsConnectionInfoValid(launchArgs, config))
+    {
+        Log_Error("Invalid connection info.");
+        goto done;
+    }
+
     if (!AreDirAndFilePermissionsValid())
     {
         goto done;
     }
-
-#ifdef ADUC_PLATFORM_SIMULATOR
-    if (IsSimulatingUnhealthyState(&config))
-=======
-    if (!IsConnectionInfoValid(launchArgs, config))
-    {
-        Log_Error("Invalid connection info.");
-        goto done;
-    }
-
-    if (!AreDirAndFilePermissionsValid())
->>>>>>> eaeb5ba1
-    {
-        goto done;
-    }
-#endif
 
     isHealthy = true;
 
 done:
     Log_Info("Health check %s.", isHealthy ? "passed" : "failed");
-<<<<<<< HEAD
-    ADUC_ConfigInfo_UnInit(&config);
-=======
     ADUC_ConfigInfo_ReleaseInstance(config);
->>>>>>> eaeb5ba1
 
     return isHealthy;
 }