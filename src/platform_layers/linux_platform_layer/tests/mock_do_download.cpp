--- conflicted
+++ resolved
@@ -5,20 +5,12 @@
  * @copyright Copyright (c) Microsoft Corporation.
  * Licensed under the MIT License.
  */
-<<<<<<< HEAD
-#include <system_error>
-#include <thread>
-=======
->>>>>>> eaeb5ba1
 
 #include "mock_do_download.hpp"
 #include "mock_do_exceptions.hpp"
 
-<<<<<<< HEAD
-=======
 #include <thread>
 
->>>>>>> eaeb5ba1
 using microsoft::deliveryoptimization::download;
 using microsoft::deliveryoptimization::download_state;
 using microsoft::deliveryoptimization::download_status;
@@ -61,14 +53,6 @@
 
 download::~download() = default;
 
-<<<<<<< HEAD
-void download::start()
-{
-    _mockStatus.set_mock_state(download_state::Created);
-}
-
-void download::pause()
-=======
 std::error_code download::start()
 {
     _mockStatus.set_mock_state(download_state::Created);
@@ -76,40 +60,21 @@
 }
 
 std::error_code download::pause()
->>>>>>> eaeb5ba1
 {
     if (_mockStatus.state() == download_state::Transferring)
     {
         _mockStatus.set_mock_state(download_state::Paused);
     }
-<<<<<<< HEAD
-}
-
-void download::resume()
-=======
 
     return DO_OK;
 }
 
 std::error_code download::resume()
->>>>>>> eaeb5ba1
 {
     if (_mockStatus.state() == download_state::Paused)
     {
         _mockStatus.set_mock_state(download_state::Transferring);
     }
-<<<<<<< HEAD
-}
-
-void download::finalize()
-{
-    _mockStatus.set_mock_state(download_state::Finalized);
-}
-
-void download::abort()
-{
-    _mockStatus.set_mock_state(download_state::Aborted);
-=======
 
     return DO_OK;
 }
@@ -126,7 +91,6 @@
     _mockStatus.set_mock_state(download_state::Aborted);
 
     return DO_OK;
->>>>>>> eaeb5ba1
 }
 
 download_status download::get_status() const
@@ -134,15 +98,6 @@
     return _mockStatus;
 }
 
-<<<<<<< HEAD
-void download::download_url_to_path(
-    const std::string& /*uri*/, const std::string& /*downloadFilePath*/, std::chrono::seconds /*timeoutSecs*/)
-{
-    // No-op.
-}
-
-void download::download_url_to_path(
-=======
 const std::error_code download::download_url_to_path(
     const std::string& /*uri*/, const std::string& /*downloadFilePath*/, std::chrono::seconds /*timeoutSecs*/)
 {
@@ -151,7 +106,6 @@
 }
 
 const std::error_code download::download_url_to_path(
->>>>>>> eaeb5ba1
     const std::string& /*uri*/,
     const std::string& /*downloadFilePath*/,
     const std::atomic_bool& /*isCancelled*/,
@@ -178,9 +132,6 @@
         ThrowException(std::errc::connection_refused);
         break;
     }
-<<<<<<< HEAD
-=======
 
     return std::error_code();
->>>>>>> eaeb5ba1
 }