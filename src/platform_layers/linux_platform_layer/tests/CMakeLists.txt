cmake_minimum_required (VERSION 3.5)

project (linux_platform_layer_unit_tests)

include (agentRules)

compileasc99 ()
disablertti ()

set (sources main.cpp download_ut.cpp mock_do_download.cpp)

<<<<<<< HEAD
find_package (Catch2 REQUIRED)
find_package (azure_c_shared_utility REQUIRED)
find_package (IotHubClient REQUIRED)
find_package (umqtt REQUIRED)

add_executable (${PROJECT_NAME} ${sources})
=======
add_executable (${PROJECT_NAME} ${sources})

find_package (Catch2 REQUIRED)
find_package (IotHubClient REQUIRED)

# NOTE: the call to find_package for azure_c_shared_utility
# must come before umqtt since their config.cmake files expect
# the aziotsharedutil target to already have been defined.
target_link_aziotsharedutil (${PROJECT_NAME} PRIVATE)

find_package (umqtt REQUIRED)
>>>>>>> eaeb5ba1

target_include_directories (${PROJECT_NAME} PRIVATE ${ADUC_EXPORT_INCLUDES})

target_link_libraries (
    ${PROJECT_NAME}
<<<<<<< HEAD
    PUBLIC IotHubClient::iothub_client
           iothub_client_mqtt_transport umqtt

    PRIVATE aduc::linux_platform_layer
=======
    PUBLIC IotHubClient::iothub_client iothub_client_mqtt_transport umqtt
    PRIVATE aduc::linux_platform_layer
            aduc::extension_manager
>>>>>>> eaeb5ba1
            aduc::logging
            aduc::system_utils
            aduc::exception_utils
            aduc::c_utils
<<<<<<< HEAD
            Catch2::Catch2)
=======
            atomic
            Catch2::Catch2
            libaducpal)
>>>>>>> eaeb5ba1

include (CTest)
include (Catch)
catch_discover_tests (${PROJECT_NAME})<|MERGE_RESOLUTION|>--- conflicted
+++ resolved
@@ -9,14 +9,6 @@
 
 set (sources main.cpp download_ut.cpp mock_do_download.cpp)
 
-<<<<<<< HEAD
-find_package (Catch2 REQUIRED)
-find_package (azure_c_shared_utility REQUIRED)
-find_package (IotHubClient REQUIRED)
-find_package (umqtt REQUIRED)
-
-add_executable (${PROJECT_NAME} ${sources})
-=======
 add_executable (${PROJECT_NAME} ${sources})
 
 find_package (Catch2 REQUIRED)
@@ -28,33 +20,21 @@
 target_link_aziotsharedutil (${PROJECT_NAME} PRIVATE)
 
 find_package (umqtt REQUIRED)
->>>>>>> eaeb5ba1
 
 target_include_directories (${PROJECT_NAME} PRIVATE ${ADUC_EXPORT_INCLUDES})
 
 target_link_libraries (
     ${PROJECT_NAME}
-<<<<<<< HEAD
-    PUBLIC IotHubClient::iothub_client
-           iothub_client_mqtt_transport umqtt
-
-    PRIVATE aduc::linux_platform_layer
-=======
     PUBLIC IotHubClient::iothub_client iothub_client_mqtt_transport umqtt
     PRIVATE aduc::linux_platform_layer
             aduc::extension_manager
->>>>>>> eaeb5ba1
             aduc::logging
             aduc::system_utils
             aduc::exception_utils
             aduc::c_utils
-<<<<<<< HEAD
-            Catch2::Catch2)
-=======
             atomic
             Catch2::Catch2
             libaducpal)
->>>>>>> eaeb5ba1
 
 include (CTest)
 include (Catch)
