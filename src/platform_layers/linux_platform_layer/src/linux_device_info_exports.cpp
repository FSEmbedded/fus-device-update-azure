/**
 * @file linux_device_info_exports.cpp
 * @brief DeviceInfo implementation for Linux platform.
 *
 * @copyright Copyright (c) Microsoft Corporation.
 * Licensed under the MIT License.
 */
#include "aduc/device_info_exports.h"

#include <fstream>
#include <functional>
#include <memory>
#include <sstream>
#include <string>
#include <unordered_map>

#include <cstring>

#include <stdio.h> // popen, pclose
#include <sys/statvfs.h> // statvfs
#include <sys/sysinfo.h> // sysinfo
#include <sys/utsname.h> // uname

#include <aduc/config_utils.h>
#include <aduc/logging.h>
#include <aduc/string_c_utils.h>
#include <aduc/string_utils.hpp>
#include <aduc/system_utils.h>

#define ETC_OS_RELEASE_FILEPATH "/etc/os-release"
#define ETC_LSB_RELEASE_FILEPATH "/etc/lsb-release"

/**
 * @brief A class for holding OS release information.
 */
class OsReleaseInfo
{
    std::string os_name;
    std::string os_version;

public:
    OsReleaseInfo(const std::string& name, const std::string& ver) : os_name{ name }, os_version{ ver }
    {
    }

    const char* ExportOsName()
    {
        return os_name.c_str();
    }

    const char* ExportOsVersion()
    {
        return os_version.c_str();
    }
};

/**
 * @brief Get manufacturer
 * Company name of the device manufacturer.
 * This could be the same as the name of the original equipment manufacturer (OEM).
 * e.g. Contoso
 *
 * @remark This function requires that ADUC_ConfigInfo singleton has been initialized.
 *
 * @return char* Value of property allocated with malloc, or nullptr on error or value not changed since last call.
 */
static char* DeviceInfo_GetManufacturer()
{
    // Value must be returned at least once, so initialize to true.
    static bool valueIsDirty = true;
    if (!valueIsDirty)
    {
        return nullptr;
    }

    char* result = nullptr;

<<<<<<< HEAD
    ADUC_ConfigInfo config = {};
    if (ADUC_ConfigInfo_Init(&config, ADUC_CONF_FILE_PATH) && config.manufacturer != nullptr)
    {
        result = strdup(config.manufacturer);
=======
    const ADUC_ConfigInfo* config = ADUC_ConfigInfo_GetInstance();
    if (config == NULL)
    {
        Log_Error("Failed to get config info instance");
        goto done;
    }

    if (config->manufacturer != nullptr)
    {
        result = strdup(config->manufacturer);
>>>>>>> eaeb5ba1
    }
    else
    {
        // If value wasn't specified, use build default.
        result = strdup(ADUC_DEVICEINFO_MANUFACTURER);
    }

    valueIsDirty = false;
<<<<<<< HEAD
    ADUC_ConfigInfo_UnInit(&config);
=======
done:
    ADUC_ConfigInfo_ReleaseInstance(config);
>>>>>>> eaeb5ba1
    return result;
}

/**
 * @brief Get device model.
 * Device model name or ID.
 * e.g. Surface Book 2
 *
 * @remark This function requires that ADUC_ConfigInfo singleton has been initialized.
 *
 * @return char* Value of property allocated with malloc, or nullptr on error or value not changed since last call.
 */
static char* DeviceInfo_GetModel()
{
    // Value must be returned at least once, so initialize to true.
    static bool valueIsDirty = true;
    if (!valueIsDirty)
    {
        return nullptr;
    }

    char* result = nullptr;
<<<<<<< HEAD
    ADUC_ConfigInfo config = {};
    if (ADUC_ConfigInfo_Init(&config, ADUC_CONF_FILE_PATH) && config.model != nullptr)
    {
        result = strdup(config.model);
=======
    const ADUC_ConfigInfo* config = ADUC_ConfigInfo_GetInstance();
    if (config == NULL)
    {
        Log_Error("Failed to get config info instance");
        goto done;
    }

    if (config->model != nullptr)
    {
        result = strdup(config->model);
>>>>>>> eaeb5ba1
    }
    else
    {
        // If value wasn't specified, use build default.
        result = strdup(ADUC_DEVICEINFO_MODEL);
    }

    valueIsDirty = false;
<<<<<<< HEAD
    ADUC_ConfigInfo_UnInit(&config);
=======
done:
    ADUC_ConfigInfo_ReleaseInstance(config);
>>>>>>> eaeb5ba1
    return result;
}

/**
 * @brief Gets value for a property in an etc release file with one name-value pair separated by equal-sign delimiter per line.
 * @param path The path to the file of name-value pair lines
 * @param name_property_name The identifier for the property that represents the os name.
 * @param version_property_name The identifier for the property that represents the os version.
 * @return OsReleaseInfo* The new OS release info, or nullptr on error.
 * @detail Caller will own OsReleaseInfo instance and must free with delete. Also, values will have surrounding double-quotes removed.
 */
static OsReleaseInfo*
get_os_release_info(const char* path, const char* name_property_name, const char* version_property_name)
{
    std::unique_ptr<OsReleaseInfo> result;

    std::ifstream file{ path };
    if (!file.is_open())
    {
        Log_Error("File %s failed to open, error: %d", path, errno);
        return nullptr;
    }

    std::string os_name;
    std::string os_version;

    std::string line;
    while (std::getline(file, line))
    {
        std::string trimmed = ADUC::StringUtils::Trim(line);
        if (trimmed.length() == 0)
        {
            continue;
        }

        auto parts = ADUC::StringUtils::Split(trimmed, '=');
        if (parts[0] == name_property_name)
        {
            ADUC::StringUtils::RemoveSurrounding(parts[1], '"');
            os_name = std::move(parts[1]);
        }
        else if (parts[0] == version_property_name)
        {
            ADUC::StringUtils::RemoveSurrounding(parts[1], '"');
            os_version = std::move(parts[1]);
        }

        if (os_name.length() > 0 && os_version.length() > 0)
        {
            result = std::unique_ptr<OsReleaseInfo>{ new OsReleaseInfo{ os_name, os_version } };
            break;
        }
    }

    if (result)
    {
        return result.release();
    }

    Log_Debug("'%s' or '%s' property missing or '%s' does not exist", name_property_name, version_property_name, path);

    return nullptr;
}

/**
 * @brief Get operating system name.
 * Name of the operating system on the device.
 *
 * @return char* Value of property allocated with malloc, or nullptr on error or value not changed since last call.
 */
static char* DeviceInfo_GetOsName()
{
    // Value must be returned at least once, so initialize to true.
    static bool valueIsDirty = true;
    if (!valueIsDirty)
    {
        return nullptr;
    }

    valueIsDirty = false;

    // First, use /etc/os-release that is required by systemd-based systems.
    // As per os-release(5) manpage, read the announcement here: http://0pointer.de/blog/projects/os-release
    if (SystemUtils_IsFile(ETC_OS_RELEASE_FILEPATH, nullptr))
    {
        std::unique_ptr<OsReleaseInfo> releaseInfo{ get_os_release_info(ETC_OS_RELEASE_FILEPATH, "NAME", "VERSION") };
        if (releaseInfo)
        {
            return strdup(releaseInfo->ExportOsName());
        }
    }

    // Next, try the Linux Standard Base file present on some systems
    if (SystemUtils_IsFile(ETC_LSB_RELEASE_FILEPATH, nullptr))
    {
        std::unique_ptr<OsReleaseInfo> releaseInfo{ get_os_release_info(
            ETC_LSB_RELEASE_FILEPATH, "DISTRIB_ID", "DISTRIB_RELEASE") };
        if (releaseInfo)
        {
            return strdup(releaseInfo->ExportOsName());
        }
    }

    // Finally, fallback to uname strategy
    {
        utsname uts{};
        if (uname(&uts) < 0)
        {
            Log_Error("uname failed, error: %d", errno);
        }
        else
        {
            return strdup(uts.sysname);
        }
    }

    return nullptr;
}

/**
 * @brief Get OS version.
 * Version of the OS distro or linux kernel on the device.
 *
 * @return char* Value of property allocated with malloc, or nullptr on error or value not changed since last call.
 */
static char* DeviceInfo_GetOsVersion()
{
    static bool valueIsDirty = true;
    if (!valueIsDirty)
    {
        return nullptr;
    }

    valueIsDirty = false;

    // First, use /etc/os-release that is required by systemd-based systems.
    // As per os-release(5) manpage, read the announcement here: http://0pointer.de/blog/projects/os-release
    if (SystemUtils_IsFile(ETC_OS_RELEASE_FILEPATH, nullptr))
    {
        std::unique_ptr<OsReleaseInfo> releaseInfo{ get_os_release_info(ETC_OS_RELEASE_FILEPATH, "NAME", "VERSION") };
        if (releaseInfo)
        {
            return strdup(releaseInfo->ExportOsVersion());
        }
    }

    // Next, try the Linux Standard Base file present on some systems
    if (SystemUtils_IsFile(ETC_LSB_RELEASE_FILEPATH, nullptr))
    {
        std::unique_ptr<OsReleaseInfo> releaseInfo{ get_os_release_info(
            ETC_LSB_RELEASE_FILEPATH, "DISTRIB_ID", "DISTRIB_RELEASE") };
        if (releaseInfo)
        {
            return strdup(releaseInfo->ExportOsVersion());
        }
    }

    // Finally, fallback to uname strategy
    {
        // Note: In the V2 interface, we will implement swVersion in a more "standard" way
        // by querying the OS for version rather than reading the custom version file.
        //
        // It is "swVersion" on "the wire" in the device info interface, but has been repurposed for OS distro / kernel release version.
        utsname uts{};

        if (uname(&uts) < 0)
        {
            Log_Error("uname failed, error: %d", errno);
        }
        else
        {
            // This is typically just the kernel version.
            return strdup(uts.release /*Operating system release*/);
        }
    }

    return nullptr;
}

/**
 * @brief Get processor architecture.
 * Architecture of the processor on the device.
 * e.g. x64
 *
 * @return char* Value of property allocated with malloc, or nullptr on error or value not changed since last call.
 */
static char* DeviceInfo_GetProcessorArchitecture()
{
    // Value must be returned at least once, so initialize to true.
    static bool valueIsDirty = true;
    if (!valueIsDirty)
    {
        return nullptr;
    }

    utsname uts{};

    if (uname(&uts) < 0)
    {
        Log_Error("uname failed, error: %d", errno);
        return nullptr;
    }

    valueIsDirty = false;
    return strdup(ADUC_StringUtils_Trim(uts.machine /*Hardware identifier*/));
}

/**
 * @brief Get processor manufacturer.
 * Name of the manufacturer of the processor on the device.
 * e.g. Intel
 *
 * @return char* Value of property allocated with malloc, or nullptr on error or value not changed since last call.
 */
static char* DeviceInfo_GetProcessorManufacturer()
{
    // Value must be returned at least once, so initialize to true.
    static bool valueIsDirty = true;
    if (!valueIsDirty)
    {
        return nullptr;
    }

    std::string manufacturer;
    const unsigned int kBufferSize = 256;
    char buffer[kBufferSize];

    FILE* pipe{ popen("/usr/bin/lscpu", "r") }; // NOLINT(cert-env33-c)
    if (pipe != nullptr)
    {
        const char* prefix = "Vendor ID:           ";
        const unsigned int prefix_cch = static_cast<unsigned int>(strlen(prefix));
        while (fgets(buffer, kBufferSize, pipe) != nullptr)
        {
            if (strncmp(buffer, prefix, prefix_cch) == 0)
            {
                // Trim at newline.
                // NOLINTNEXTLINE(cppcoreguidelines-pro-bounds-constant-array-index)
                buffer[strcspn(buffer, "\r\n")] = '\0';

                // NOLINTNEXTLINE(cppcoreguidelines-pro-bounds-pointer-arithmetic)
                manufacturer = buffer + prefix_cch;
            }
        }

        pclose(pipe);
    }

    if (manufacturer.empty())
    {
        return nullptr;
    }

    valueIsDirty = false;
    ADUC::StringUtils::Trim(manufacturer);
    return strdup(manufacturer.c_str());
}

/**
 * @brief Get total memory.
 * Total available memory on the device in kilobytes.
 * e.g. 256000
 *
 * @return char* Value of property allocated with malloc, or nullptr on error or value not changed since last call.
 */
static char* DeviceInfo_GetTotalMemory()
{
    // Value must be returned at least once, so initialize to true.
    static bool valueIsDirty = true;
    if (!valueIsDirty)
    {
        return nullptr;
    }

    struct sysinfo sys_info
    {
    };
    if (sysinfo(&sys_info) == -1)
    {
        Log_Error("sysinfo failed, error: %d", errno);
        return nullptr;
    }

    std::stringstream buffer;

    const unsigned int bytes_in_kilobyte = 1024;
    buffer << (static_cast<unsigned long long>(sys_info.totalram) * sys_info.mem_unit) / bytes_in_kilobyte;

    valueIsDirty = false;
    return strdup(buffer.str().c_str());
}

/**
 * @brief Get total storage.
 * Total available storage on the device in kilobytes.
 * e.g. 2048000
 *
 * @return char* Value of property allocated with malloc, or nullptr on error or value not changed since last call.
 */
static char* DeviceInfo_GetTotalStorage()
{
    // Value must be returned at least once, so initialize to true.
    static bool valueIsDirty = true;
    if (!valueIsDirty)
    {
        return nullptr;
    }

    struct statvfs buf
    {
    };

    if (statvfs("/", &buf) == -1)
    {
        Log_Error("statvfs failed, error: %d", errno);
        return nullptr;
    }

    std::stringstream buffer;

    const unsigned int bytes_in_kilobyte = 1024;
    buffer << (static_cast<unsigned long long>(buf.f_blocks) * buf.f_frsize) / bytes_in_kilobyte;

    valueIsDirty = false;
    return strdup(buffer.str().c_str());
}

/**
 * @brief Get firmware version through F&S Updater.
 * e.g. 20220322
 *
 * @return char* Value of property allocated with malloc, or nullptr on error or value not changed since last call.
 */
static char* DeviceInfo_GetFirmwareVersion()
{
    std::string firmware_version;
    const unsigned int kBufferSize = 256;
    char buffer[kBufferSize] = {0};

    FILE* pipe{ popen(FIRMWARE_VERSION_CHECK_CMD, "r") };
    if (pipe != nullptr)
    {
        while (fgets(buffer, kBufferSize, pipe) != nullptr)
        {
            firmware_version += buffer;
        }

        pclose(pipe);
    }

    if (firmware_version.empty())
    {
        return nullptr;
    }

    ADUC::StringUtils::Trim(firmware_version);
    return strdup(firmware_version.c_str());
}

/**
 * @brief Get application version through F&S Updater.
 * e.g. 20220322
 *
 * @return char* Value of property allocated with malloc, or nullptr on error or value not changed since last call.
 */
static char* DeviceInfo_GetApplicationVersion()
{
    std::string application_version;
    const unsigned int kBufferSize = 256;
    char buffer[kBufferSize] = {0};

    FILE* pipe{ popen(APPLICATION_VERSION_CHECK_CMD, "r") };
    if (pipe != nullptr)
    {
        while (fgets(buffer, kBufferSize, pipe) != nullptr)
        {
            application_version += buffer;
        }

        pclose(pipe);
    }

    if (application_version.empty())
    {
        return nullptr;
    }

    ADUC::StringUtils::Trim(application_version);
    return strdup(application_version.c_str());
}

//
// Exported methods
//

EXTERN_C_BEGIN

/**
 * @brief Return a specific device information value.
 *
 * @param property Property to retrieve
 * @return char* Value of property allocated with malloc, or nullptr on error or value not changed since last call.
 */
char* DI_GetDeviceInformationValue(DI_DeviceInfoProperty property)
{
    char* value = nullptr;

    try
    {
        const std::unordered_map<DI_DeviceInfoProperty, std::function<char*()>> simulationMap{
            { DIIP_Manufacturer, DeviceInfo_GetManufacturer },
            { DIIP_Model, DeviceInfo_GetModel },
            { DIIP_OsName, DeviceInfo_GetOsName },
            { DIIP_SoftwareVersion, DeviceInfo_GetOsVersion },
            { DIIP_ProcessorArchitecture, DeviceInfo_GetProcessorArchitecture },
            { DIIP_ProcessorManufacturer, DeviceInfo_GetProcessorManufacturer },
            { DIIP_TotalMemory, DeviceInfo_GetTotalMemory },
            { DIIP_TotalStorage, DeviceInfo_GetTotalStorage },
            { DIIP_FirmwareVersion, DeviceInfo_GetFirmwareVersion },
            { DIIP_ApplicationVersion, DeviceInfo_GetApplicationVersion },
        };

        // Call the handler for the device info property to retrieve current value.
        value = simulationMap.at(property)();
    }
    catch (...)
    {
        value = nullptr;
    }

    return value;
}

EXTERN_C_END<|MERGE_RESOLUTION|>--- conflicted
+++ resolved
@@ -75,12 +75,6 @@
 
     char* result = nullptr;
 
-<<<<<<< HEAD
-    ADUC_ConfigInfo config = {};
-    if (ADUC_ConfigInfo_Init(&config, ADUC_CONF_FILE_PATH) && config.manufacturer != nullptr)
-    {
-        result = strdup(config.manufacturer);
-=======
     const ADUC_ConfigInfo* config = ADUC_ConfigInfo_GetInstance();
     if (config == NULL)
     {
@@ -91,7 +85,6 @@
     if (config->manufacturer != nullptr)
     {
         result = strdup(config->manufacturer);
->>>>>>> eaeb5ba1
     }
     else
     {
@@ -100,12 +93,8 @@
     }
 
     valueIsDirty = false;
-<<<<<<< HEAD
-    ADUC_ConfigInfo_UnInit(&config);
-=======
 done:
     ADUC_ConfigInfo_ReleaseInstance(config);
->>>>>>> eaeb5ba1
     return result;
 }
 
@@ -128,12 +117,6 @@
     }
 
     char* result = nullptr;
-<<<<<<< HEAD
-    ADUC_ConfigInfo config = {};
-    if (ADUC_ConfigInfo_Init(&config, ADUC_CONF_FILE_PATH) && config.model != nullptr)
-    {
-        result = strdup(config.model);
-=======
     const ADUC_ConfigInfo* config = ADUC_ConfigInfo_GetInstance();
     if (config == NULL)
     {
@@ -144,7 +127,6 @@
     if (config->model != nullptr)
     {
         result = strdup(config->model);
->>>>>>> eaeb5ba1
     }
     else
     {
@@ -153,12 +135,8 @@
     }
 
     valueIsDirty = false;
-<<<<<<< HEAD
-    ADUC_ConfigInfo_UnInit(&config);
-=======
 done:
     ADUC_ConfigInfo_ReleaseInstance(config);
->>>>>>> eaeb5ba1
     return result;
 }
 
@@ -484,70 +462,6 @@
 
     valueIsDirty = false;
     return strdup(buffer.str().c_str());
-}
-
-/**
- * @brief Get firmware version through F&S Updater.
- * e.g. 20220322
- *
- * @return char* Value of property allocated with malloc, or nullptr on error or value not changed since last call.
- */
-static char* DeviceInfo_GetFirmwareVersion()
-{
-    std::string firmware_version;
-    const unsigned int kBufferSize = 256;
-    char buffer[kBufferSize] = {0};
-
-    FILE* pipe{ popen(FIRMWARE_VERSION_CHECK_CMD, "r") };
-    if (pipe != nullptr)
-    {
-        while (fgets(buffer, kBufferSize, pipe) != nullptr)
-        {
-            firmware_version += buffer;
-        }
-
-        pclose(pipe);
-    }
-
-    if (firmware_version.empty())
-    {
-        return nullptr;
-    }
-
-    ADUC::StringUtils::Trim(firmware_version);
-    return strdup(firmware_version.c_str());
-}
-
-/**
- * @brief Get application version through F&S Updater.
- * e.g. 20220322
- *
- * @return char* Value of property allocated with malloc, or nullptr on error or value not changed since last call.
- */
-static char* DeviceInfo_GetApplicationVersion()
-{
-    std::string application_version;
-    const unsigned int kBufferSize = 256;
-    char buffer[kBufferSize] = {0};
-
-    FILE* pipe{ popen(APPLICATION_VERSION_CHECK_CMD, "r") };
-    if (pipe != nullptr)
-    {
-        while (fgets(buffer, kBufferSize, pipe) != nullptr)
-        {
-            application_version += buffer;
-        }
-
-        pclose(pipe);
-    }
-
-    if (application_version.empty())
-    {
-        return nullptr;
-    }
-
-    ADUC::StringUtils::Trim(application_version);
-    return strdup(application_version.c_str());
 }
 
 //
@@ -577,8 +491,6 @@
             { DIIP_ProcessorManufacturer, DeviceInfo_GetProcessorManufacturer },
             { DIIP_TotalMemory, DeviceInfo_GetTotalMemory },
             { DIIP_TotalStorage, DeviceInfo_GetTotalStorage },
-            { DIIP_FirmwareVersion, DeviceInfo_GetFirmwareVersion },
-            { DIIP_ApplicationVersion, DeviceInfo_GetApplicationVersion },
         };
 
         // Call the handler for the device info property to retrieve current value.
