--- conflicted
+++ resolved
@@ -1,10 +1,5 @@
 cmake_minimum_required (VERSION 3.5)
 
-<<<<<<< HEAD
-project (azure_iot_aduc_shell)
-
-=======
->>>>>>> eaeb5ba1
 set (target_name adu-shell)
 
 include (agentRules)
@@ -16,27 +11,11 @@
 
 set (agent_apt_c_files ./src/aptget_tasks.cpp)
 
-<<<<<<< HEAD
-set (agent_swupdate_c_files ./src/swupdate_tasks.cpp)
-
-set (agent_fus_firmware_c_files ./src/fusfirmware_tasks.cpp)
-
-set (agent_fus_application_c_files ./src/fusapplication_tasks.cpp)
-
-set (agent_fus_update_c_files ./src/fusupdate_tasks.cpp)
-
-set (agent_script_c_files ./src/script_tasks.cpp)
-
-list (LENGTH ADUC_CONTENT_HANDLERS num_content_handlers)
-if (num_content_handlers EQUAL 0)
-    message (FATAL_ERROR "No content handler specified.")
-=======
 set (agent_script_c_files ./src/script_tasks.cpp)
 
 list (LENGTH ADUC_STEP_HANDLERS num_step_handlers)
 if (num_step_handlers EQUAL 0)
     message (FATAL_ERROR "No step handlers specified.")
->>>>>>> eaeb5ba1
 endif ()
 
 # Replace comma delimiter with semicolon to form a list
@@ -45,17 +24,6 @@
 string (
     REPLACE ","
             ";"
-<<<<<<< HEAD
-            ADUC_CONTENT_HANDLER_LIST
-            ${ADUC_CONTENT_HANDLERS})
-
-set (source_files ${agent_c_files})
-
-# Support all microsoft/* and  fus/* update types by default.
-set (source_files ${agent_c_files} ${agent_apt_c_files} ${agent_swupdate_c_files} ${agent_fus_firmware_c_files} ${agent_fus_application_c_files} ${agent_fus_update_c_files} ${agent_script_c_files})
-
-set (adushell_def ADUSHELL_SWUPDATE="yes" ADUSHELL_APT="yes" ADUSHELL_FUS_FIRMWARE="yes" ADUSHELL_FUS_APPLICATION="yes" ADUSHELL_FUS_UPDATE="yes"  ADUSHELL_SCRIPT="yes")
-=======
             ADUC_STEP_HANDLER_LIST
             ${ADUC_STEP_HANDLERS})
 
@@ -63,30 +31,17 @@
 set (source_files ${agent_c_files} ${agent_apt_c_files} ${agent_script_c_files})
 
 set (adushell_def ADUSHELL_SWUPDATE="yes" ADUSHELL_APT="yes" ADUSHELL_SCRIPT="yes")
->>>>>>> eaeb5ba1
 
 add_executable (${target_name} ${source_files})
 
 target_include_directories (${target_name} PRIVATE inc ${ADUC_EXPORT_INCLUDES})
 
-<<<<<<< HEAD
-find_package (azure_c_shared_utility REQUIRED)
-
-=======
->>>>>>> eaeb5ba1
 set_target_properties (${target_name} PROPERTIES COMPILE_DEFINITIONS _DEFAULT_SOURCE)
 
 target_compile_definitions (
     ${target_name}
     PRIVATE ADUC_VERSION="${ADUC_VERSION}"
             ADUC_PLATFORM_LAYER="${ADUC_PLATFORM_LAYER}"
-<<<<<<< HEAD
-            ADUC_CONF_FILE_PATH="${ADUC_CONF_FILE_PATH}"
-            ADUC_CONTENT_HANDLERS="${ADUC_CONTENT_HANDLERS}"
-            ADUSHELL_EFFECTIVE_GROUP_NAME="${ADUSHELL_EFFECTIVE_GROUP_NAME}"
-            ${adushell_def})
-
-=======
             ADUC_CONF_FOLDER="${ADUC_CONF_FOLDER}"
             ADUC_STEP_HANDLERS="${ADUC_STEP_HANDLERS}"
             ADUSHELL_EFFECTIVE_GROUP_NAME="${ADUSHELL_EFFECTIVE_GROUP_NAME}"
@@ -99,36 +54,22 @@
     target_link_libraries (${target_name} PRIVATE unofficial::getopt-win32::getopt)
 endif ()
 
->>>>>>> eaeb5ba1
 target_link_libraries (
     ${target_name}
     PRIVATE aduc::logging
             aduc::c_utils
             aduc::config_utils
             aduc::process_utils
-<<<<<<< HEAD
-            aduc::string_utils
-            aduc::system_utils)
-
-add_subdirectory (scripts)
-
-# Install adu-shell to /usr/lib/adu folder.
-=======
             aduc::string_utils)
 
 add_subdirectory (scripts)
 
 # Install adu-shell to /usr/bin folder.
->>>>>>> eaeb5ba1
 # Only owner and group can run adu-shell.
 install (
     TARGETS ${target_name}
     RUNTIME
-<<<<<<< HEAD
-        DESTINATION ${CMAKE_INSTALL_LIBDIR}/adu
-=======
         DESTINATION ${CMAKE_INSTALL_BINDIR}
->>>>>>> eaeb5ba1
         PERMISSIONS
             OWNER_EXECUTE
             OWNER_WRITE
