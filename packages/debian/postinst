#!/bin/bash

# postinst
# post-install script for debian package.
# Creates and configures necessary directories and files and registers daemon.
# Runs post installing/unpacking of the debian package.
# See https://www.debian.org/doc/debian-policy/ch-maintainerscripts.html
#     https://www.debian.org/doc/debian-policy/ap-flowcharts.html

# Any error should exit the script (sort of)
# See https://www.gnu.org/software/bash/manual/html_node/The-Set-Builtin.html#The-Set-Builtin

<<<<<<< HEAD
=======
echo "******************** Running $0 $1 ***********************"

>>>>>>> eaeb5ba1
set -e

adu_conf_dir=/etc/adu
adu_conf_file=du-config.json
adu_diagnostics_conf_file=du-diagnostics-config.json
adu_log_dir=/var/log/adu
adu_data_dir=/var/lib/adu
adu_downloads_dir="$adu_data_dir/downloads"
<<<<<<< HEAD
adu_shell_dir=/usr/lib/adu
=======
adu_shell_dir=/usr/bin
>>>>>>> eaeb5ba1
adu_shell_file=adu-shell

adu_bin_path=/usr/bin/AducIotAgent
adu_extensions_dir="$adu_data_dir/extensions"
adu_extensions_sources_dir="$adu_extensions_dir/sources"

adu_apt_handler_file=libmicrosoft_apt_1.so
adu_script_handler_file=libmicrosoft_script_1.so
adu_simulator_handler_file=libmicrosoft_simulator_1.so
adu_steps_handler_file=libmicrosoft_steps_1.so
adu_swupdate_handler_file=libmicrosoft_swupdate_1.so
<<<<<<< HEAD

adu_example_component_enumerator_file=libcontoso-component-enumerator.so

adu_delivery_optimization_downloader_file=libdeliveryoptimization-content-downloader.so
=======
adu_swupdate_handler_2_file=libmicrosoft_swupdate_2.so

adu_example_component_enumerator_file=libcontoso_component_enumerator.so

adu_delivery_optimization_downloader_file=libdeliveryoptimization_content_downloader.so

adu_delta_download_handler_file=libmicrosoft_delta_download_handler.so
>>>>>>> eaeb5ba1

adu_eis_conf_file=adu.toml
eis_idservice_dir=/etc/aziot/identityd/config.d

# adu_user is the user that the ADU Agent daemon will run as.
# ADU Agent daemon needs to run as 'adu' user to be able to perform high-privilege tasks via adu-shell.
adu_user=adu

# The adu_group is the group that gives admins and partner users like DO user
# access to ADU resources like sandbox folder.
adu_group=adu

# Use getent and cut to get the info for the adu user and parse out the home directory.
adu_home_dir=$(getent passwd $adu_user | cut -d: -f6)

ms_doclient_lite_service="deliveryoptimization-agent"

# The sample du-config.json
sample_du_config=$(
    cat << END_OF_JSON
{
<<<<<<< HEAD
  "schemaVersion": "1.0",
=======
  "schemaVersion": "1.1",
>>>>>>> eaeb5ba1
  "aduShellTrustedUsers": [
    "adu",
    "do"
  ],
<<<<<<< HEAD
  "manufacturer": <Place your device info manufacturer here>,
  "model": <Place your device info model here>,
  "agents": [
    {
      "name": <Place your agent name here>,
      "runas": "adu",
      "connectionSource": {
        "connectionType": "string",
        "connectionData": <Place your Azure IoT device connection string here>
      },
      "manufacturer": <Place your device property manufacturer here>,
      "model": <Place your device property model here>
=======
  "iotHubProtocol": "mqtt",
  "manufacturer": "<Place your device info manufacturer here>",
  "model": "<Place your device info model here>",
  "agents": [
    {
      "name": "main",
      "runas": "adu",
      "connectionSource": {
        "connectionType": "string",
        "connectionData": "<Place your Azure IoT device connection string here>"
      },
      "manufacturer": "<Place your device property manufacturer here>",
      "model": "<Place your device property model here>"
>>>>>>> eaeb5ba1
    }
  ]
}
END_OF_JSON
)

# sample du-diagnostics-config.json.json file
sample_du_diagnostics_config=$(
    cat << END_OF_JSON
{
    "logComponents":[
        {
            "componentName":"adu",
            "logPath":"/var/log/adu/"
        },
        {
            "componentName":"do",
            "logPath":"/var/log/deliveryoptimization-agent/"
        }
    ],
    "maxKilobytesToUploadPerLogPath":50
}
END_OF_JSON
)

setup_dirs_and_files() {
    echo "Setting directories and files..."
    # Note on linux permissions
    # u - The user owner of a file or a directory.
    # g - The group owner of a file or a directory. A group can contain multiple users.
    # o - Any other user that has access to the file or directory.
    # a - All. The combination of user owner, group ownder, and other users.
    # r - Read access.
    #   Read access on a file allows a user to open and read the contents of the file.
    #   Read access on a directory allows a user to list the contents of the directory. e.g with the ls command.
    # w - Write access.
    #   Write access on a file allows a user to modify the contents of a file.
    #   Write access on a directory allows a user to add, remove, rename, or move files in the directory.
    # x - Execute access.
    #   Execute access on a file allows a user to execute the contents of the file as a program.
    #   Execute access on a directory allows a user to enter that directory and possibly gain access to sub-directories. e.g. with the cd command.
    if id -u "$adu_user" > /dev/null 2>&1; then
        mkdir -p "$adu_conf_dir"

        # Ensure the right owners and permissions
        chown "$adu_user:$adu_group" "$adu_conf_dir"
<<<<<<< HEAD
        chmod u=rwx,g=rx,o=rx "$adu_conf_dir"
=======
        chmod u=rwx,g=rx,o= "$adu_conf_dir"
>>>>>>> eaeb5ba1

        # Generate the template configuration file
        echo "Generate the template configuration file..."
        if [ ! -f "$adu_conf_dir/${adu_conf_file}.template" ]; then
            echo "$sample_du_config" > "$adu_conf_dir/${adu_conf_file}.template"
            chown "$adu_user:$adu_group" "$adu_conf_dir/${adu_conf_file}.template"
<<<<<<< HEAD
            chmod u=r,g=r,o=r "$adu_conf_dir/${adu_conf_file}.template"
=======
            chmod u=r,g=r,o= "$adu_conf_dir/${adu_conf_file}.template"
>>>>>>> eaeb5ba1
        fi

        # Create configuration file from template
        if [ ! -f "$adu_conf_dir/$adu_conf_file" ]; then
            cp -a "$adu_conf_dir/${adu_conf_file}.template" "$adu_conf_dir/$adu_conf_file"
<<<<<<< HEAD
            chmod u=rw,g=r,o=r "$adu_conf_dir/$adu_conf_file"
=======
            chmod u=rw,g=r,o= "$adu_conf_dir/$adu_conf_file"
>>>>>>> eaeb5ba1
        fi

        echo "Generating the diagnostics configuration file..."
        if [ ! -f "$adu_conf_dir/$adu_diagnostics_conf_file" ]; then
            echo "$sample_du_diagnostics_config" > "$adu_conf_dir/$adu_diagnostics_conf_file"
            chown "$adu_user:$adu_group" "$adu_conf_dir/$adu_diagnostics_conf_file"
<<<<<<< HEAD
            chmod u=r,g=r,o=r "$adu_conf_dir/$adu_diagnostics_conf_file"
=======
            chmod u=r,g=r,o= "$adu_conf_dir/$adu_diagnostics_conf_file"
>>>>>>> eaeb5ba1
        fi

        # Create home dir
        if [ ! -d "$adu_home_dir" ]; then
            mkdir -p "$adu_home_dir"
            chown "$adu_user:$adu_group" "$adu_home_dir"
            chmod u=rwx,g=rx "$adu_home_dir"
        fi

        # Create log dir
        if [ ! -d "$adu_log_dir" ]; then
            mkdir -p "$adu_log_dir"
        fi

        # Ensure the right owners and permissions
        chown "$adu_user:$adu_group" "$adu_log_dir"
        chmod u=rwx,g=rx "$adu_log_dir"

        # Create data dir
        echo "Create data dir..."
        if [ ! -d "$adu_data_dir" ]; then
            mkdir -p "$adu_data_dir"
        fi

        # Ensure the right owners and permissions
        chown "$adu_user:$adu_group" "$adu_data_dir"
        chmod u=rwx,g=rwx,o= "$adu_data_dir"
        ls -ld "$adu_data_dir"

        # Create downloads dir
        if [ ! -d "$adu_downloads_dir" ]; then
            mkdir -p "$adu_downloads_dir"
        fi

        # Ensure the right owners and permissions
        chown "$adu_user:$adu_group" "$adu_downloads_dir"
        chmod u=rwx,g=rwx,o= "$adu_downloads_dir"
        ls -ld "$adu_downloads_dir"

        # Create extensions dir
        if [ ! -d "$adu_extensions_dir" ]; then
            mkdir -p "$adu_extensions_dir"
        fi

        # Ensure the right owners and permissions
        chown "$adu_user:$adu_group" "$adu_extensions_dir"
        chmod u=rwx,g=rwx,o= "$adu_extensions_dir"

        # Create extensions sources dir
        if [ ! -d "$adu_extensions_sources_dir" ]; then
            mkdir -p "$adu_extensions_sources_dir"
        fi

        # Ensure the right owners and permissions
        chown "$adu_user:$adu_group" "$adu_extensions_sources_dir"
        chmod u=rwx,g=rwx,o= "$adu_extensions_sources_dir"

<<<<<<< HEAD
        #Set adu-agent owner and permission
=======
        #Set deviceupdate-agent owner and permission
>>>>>>> eaeb5ba1
        if [ ! -f "$adu_shell_dir/$adu_shell_file" ]; then
           echo "ERROR! $adu_shell_dir/$adu_shell_file does not exists." >&2
        else
           chown "root:$adu_group" "$adu_shell_dir/$adu_shell_file"
           chmod u=rxs "$adu_shell_dir/$adu_shell_file"
        fi
    else
        echo "ERROR! $adu_user does not exist." >&2
        return 1
    fi
}

register_reference_extensions() {
<<<<<<< HEAD
    echo "Register all reference update content handlers..."

    $adu_bin_path -l 2 --update-type "microsoft/apt:1" -C $adu_extensions_sources_dir/$adu_apt_handler_file
    $adu_bin_path -l 2 --update-type "microsoft/swupdate:1" -C $adu_extensions_sources_dir/$adu_swupdate_handler_file
    $adu_bin_path -l 2 --update-type "microsoft/script:1" -C $adu_extensions_sources_dir/$adu_script_handler_file
    $adu_bin_path -l 2 --update-type "microsoft/steps:1" -C $adu_extensions_sources_dir/$adu_steps_handler_file
    $adu_bin_path -l 2 --update-type "microsoft/update-manifest" -C $adu_extensions_sources_dir/$adu_steps_handler_file
    $adu_bin_path -l 2 --update-type "microsoft/update-manifest:4" -C $adu_extensions_sources_dir/$adu_steps_handler_file

    echo "Register a reference component enumerator..."
    $adu_bin_path -l 2 -E $adu_extensions_sources_dir/$adu_example_component_enumerator_file

    echo "Register content downloader extension..."
    $adu_bin_path -l 2 -D $adu_extensions_sources_dir/$adu_delivery_optimization_downloader_file
=======
    echo "Register all reference step handlers..."

    $adu_bin_path -l 2 --extension-type updateContentHandler --extension-id "microsoft/apt:1" --register-extension $adu_extensions_sources_dir/$adu_apt_handler_file
    $adu_bin_path -l 2 --extension-type updateContentHandler --extension-id "microsoft/swupdate:2" --register-extension $adu_extensions_sources_dir/$adu_swupdate_handler_2_file
    $adu_bin_path -l 2 --extension-type updateContentHandler --extension-id "microsoft/script:1" --register-extension $adu_extensions_sources_dir/$adu_script_handler_file
    $adu_bin_path -l 2 --extension-type updateContentHandler --extension-id "microsoft/steps:1" --register-extension $adu_extensions_sources_dir/$adu_steps_handler_file
    $adu_bin_path -l 2 --extension-type updateContentHandler --extension-id "microsoft/update-manifest" --register-extension $adu_extensions_sources_dir/$adu_steps_handler_file
    $adu_bin_path -l 2 --extension-type updateContentHandler --extension-id "microsoft/update-manifest:4" --register-extension $adu_extensions_sources_dir/$adu_steps_handler_file
    $adu_bin_path -l 2 --extension-type updateContentHandler --extension-id "microsoft/update-manifest:5" --register-extension $adu_extensions_sources_dir/$adu_steps_handler_file

    echo "Register a reference component enumerator..."
    $adu_bin_path -l 2 --extension-type componentEnumerator --register-extension $adu_extensions_sources_dir/$adu_example_component_enumerator_file

    echo "Register content downloader extension..."
    $adu_bin_path -l 2 --extension-type contentDownloader --register-extension $adu_extensions_sources_dir/$adu_delivery_optimization_downloader_file

    echo "Register delta download handler..."
    $adu_bin_path -l 2 --extension-type downloadHandler --extension-id "microsoft/delta:1" --register-extension $adu_extensions_sources_dir/$adu_delta_download_handler_file
>>>>>>> eaeb5ba1
}

register_adu_user_and_process_with_eis() {
        if getent group "aziotid" > /dev/null; then
            usermod -aG aziotid $adu_user
        fi

        if getent group "aziotcs" > /dev/null; then
            usermod -aG aziotcs $adu_user
        fi

        if getent group "aziotks" > /dev/null; then
            usermod -aG aziotks $adu_user
        fi

        # Register our process with EIS
        if [ -d "$eis_idservice_dir" ]; then

            if [ ! -f "$eis_idservice_dir/$adu_eis_conf_file" ]; then
                printf "[[principal]]\n name=\"IoTHubDeviceUpdate\"\n idtype=[\"module\"]\n uid= $(id -u $adu_user)\n" > "$eis_idservice_dir/$adu_eis_conf_file"
                chown aziotid:aziotid "$eis_idservice_dir/$adu_eis_conf_file"
                chmod u=rw "$eis_idservice_dir/$adu_eis_conf_file"
            fi
        fi
}

register_and_enable_daemon()
{
    systemctl daemon-reload
    systemctl enable deviceupdate-agent
}

#
# General migration tasks should be added here
#
complete_migration_steps()
{
    # For migrating to current version from 0.8.0 need
    # to disable the old agent the old one
    if systemctl is-active --quiet adu-agent; then

        #disable old agent and let it die
        systemctl disable adu-agent

        # start the new one
        systemctl start deviceupdate-agent
    fi
}

case "$1" in
    configure)
        setup_dirs_and_files
        register_adu_user_and_process_with_eis

        register_reference_extensions

        register_and_enable_daemon

        # Note: DO user and group are created by deliveryoptimization-agent Debian package,
        # which is one of the dependencies declared in deviceupdate-agent control file.
        # We are assuming that both DO user and group currently exist at this point.
        # Add 'do' user to 'adu' group to allow DO to write to ADU download sandbox.
        echo "Add the 'do' user to the 'adu' group and 'adu' to the 'do' group"
        if getent passwd 'do' > /dev/null; then
            usermod -aG 'adu' 'do'
            # Note: We must add the 'adu' user to the 'do' group so that we can set the connection_string for DO
            usermod -aG 'do' 'adu'

            # Restart deliveryoptimization-agent service to ensure that the new 'do' user's groups take effect.
            echo "Restart $ms_doclient_lite_service"
            systemctl restart "$ms_doclient_lite_service"
        fi

        complete_migration_steps

        # Do not restart the current deviceupdate-agent because we want the update workflow
        # to complete, and reports the agent's state to ADU Management service.
        echo "============================================================"
        echo
        echo "     ADU Agent service must be restarted." >&2
        echo
        echo "     Please run 'sudo systemctl restart deviceupdate-agent'" >&2
        echo
        echo "============================================================"
    ;;

    abort-upgrade|abort-remove|abort-deconfigure)
    ;;

    *)
        echo "postinst called with unknown argument \`$1'" >&2
        exit 1
    ;;
esac

exit 0<|MERGE_RESOLUTION|>--- conflicted
+++ resolved
@@ -10,11 +10,8 @@
 # Any error should exit the script (sort of)
 # See https://www.gnu.org/software/bash/manual/html_node/The-Set-Builtin.html#The-Set-Builtin
 
-<<<<<<< HEAD
-=======
 echo "******************** Running $0 $1 ***********************"
 
->>>>>>> eaeb5ba1
 set -e
 
 adu_conf_dir=/etc/adu
@@ -23,11 +20,7 @@
 adu_log_dir=/var/log/adu
 adu_data_dir=/var/lib/adu
 adu_downloads_dir="$adu_data_dir/downloads"
-<<<<<<< HEAD
-adu_shell_dir=/usr/lib/adu
-=======
 adu_shell_dir=/usr/bin
->>>>>>> eaeb5ba1
 adu_shell_file=adu-shell
 
 adu_bin_path=/usr/bin/AducIotAgent
@@ -39,12 +32,6 @@
 adu_simulator_handler_file=libmicrosoft_simulator_1.so
 adu_steps_handler_file=libmicrosoft_steps_1.so
 adu_swupdate_handler_file=libmicrosoft_swupdate_1.so
-<<<<<<< HEAD
-
-adu_example_component_enumerator_file=libcontoso-component-enumerator.so
-
-adu_delivery_optimization_downloader_file=libdeliveryoptimization-content-downloader.so
-=======
 adu_swupdate_handler_2_file=libmicrosoft_swupdate_2.so
 
 adu_example_component_enumerator_file=libcontoso_component_enumerator.so
@@ -52,7 +39,6 @@
 adu_delivery_optimization_downloader_file=libdeliveryoptimization_content_downloader.so
 
 adu_delta_download_handler_file=libmicrosoft_delta_download_handler.so
->>>>>>> eaeb5ba1
 
 adu_eis_conf_file=adu.toml
 eis_idservice_dir=/etc/aziot/identityd/config.d
@@ -74,29 +60,11 @@
 sample_du_config=$(
     cat << END_OF_JSON
 {
-<<<<<<< HEAD
-  "schemaVersion": "1.0",
-=======
   "schemaVersion": "1.1",
->>>>>>> eaeb5ba1
   "aduShellTrustedUsers": [
     "adu",
     "do"
   ],
-<<<<<<< HEAD
-  "manufacturer": <Place your device info manufacturer here>,
-  "model": <Place your device info model here>,
-  "agents": [
-    {
-      "name": <Place your agent name here>,
-      "runas": "adu",
-      "connectionSource": {
-        "connectionType": "string",
-        "connectionData": <Place your Azure IoT device connection string here>
-      },
-      "manufacturer": <Place your device property manufacturer here>,
-      "model": <Place your device property model here>
-=======
   "iotHubProtocol": "mqtt",
   "manufacturer": "<Place your device info manufacturer here>",
   "model": "<Place your device info model here>",
@@ -110,7 +78,6 @@
       },
       "manufacturer": "<Place your device property manufacturer here>",
       "model": "<Place your device property model here>"
->>>>>>> eaeb5ba1
     }
   ]
 }
@@ -157,43 +124,27 @@
 
         # Ensure the right owners and permissions
         chown "$adu_user:$adu_group" "$adu_conf_dir"
-<<<<<<< HEAD
-        chmod u=rwx,g=rx,o=rx "$adu_conf_dir"
-=======
         chmod u=rwx,g=rx,o= "$adu_conf_dir"
->>>>>>> eaeb5ba1
 
         # Generate the template configuration file
         echo "Generate the template configuration file..."
         if [ ! -f "$adu_conf_dir/${adu_conf_file}.template" ]; then
             echo "$sample_du_config" > "$adu_conf_dir/${adu_conf_file}.template"
             chown "$adu_user:$adu_group" "$adu_conf_dir/${adu_conf_file}.template"
-<<<<<<< HEAD
-            chmod u=r,g=r,o=r "$adu_conf_dir/${adu_conf_file}.template"
-=======
             chmod u=r,g=r,o= "$adu_conf_dir/${adu_conf_file}.template"
->>>>>>> eaeb5ba1
         fi
 
         # Create configuration file from template
         if [ ! -f "$adu_conf_dir/$adu_conf_file" ]; then
             cp -a "$adu_conf_dir/${adu_conf_file}.template" "$adu_conf_dir/$adu_conf_file"
-<<<<<<< HEAD
-            chmod u=rw,g=r,o=r "$adu_conf_dir/$adu_conf_file"
-=======
             chmod u=rw,g=r,o= "$adu_conf_dir/$adu_conf_file"
->>>>>>> eaeb5ba1
         fi
 
         echo "Generating the diagnostics configuration file..."
         if [ ! -f "$adu_conf_dir/$adu_diagnostics_conf_file" ]; then
             echo "$sample_du_diagnostics_config" > "$adu_conf_dir/$adu_diagnostics_conf_file"
             chown "$adu_user:$adu_group" "$adu_conf_dir/$adu_diagnostics_conf_file"
-<<<<<<< HEAD
-            chmod u=r,g=r,o=r "$adu_conf_dir/$adu_diagnostics_conf_file"
-=======
             chmod u=r,g=r,o= "$adu_conf_dir/$adu_diagnostics_conf_file"
->>>>>>> eaeb5ba1
         fi
 
         # Create home dir
@@ -251,11 +202,7 @@
         chown "$adu_user:$adu_group" "$adu_extensions_sources_dir"
         chmod u=rwx,g=rwx,o= "$adu_extensions_sources_dir"
 
-<<<<<<< HEAD
-        #Set adu-agent owner and permission
-=======
         #Set deviceupdate-agent owner and permission
->>>>>>> eaeb5ba1
         if [ ! -f "$adu_shell_dir/$adu_shell_file" ]; then
            echo "ERROR! $adu_shell_dir/$adu_shell_file does not exists." >&2
         else
@@ -269,22 +216,6 @@
 }
 
 register_reference_extensions() {
-<<<<<<< HEAD
-    echo "Register all reference update content handlers..."
-
-    $adu_bin_path -l 2 --update-type "microsoft/apt:1" -C $adu_extensions_sources_dir/$adu_apt_handler_file
-    $adu_bin_path -l 2 --update-type "microsoft/swupdate:1" -C $adu_extensions_sources_dir/$adu_swupdate_handler_file
-    $adu_bin_path -l 2 --update-type "microsoft/script:1" -C $adu_extensions_sources_dir/$adu_script_handler_file
-    $adu_bin_path -l 2 --update-type "microsoft/steps:1" -C $adu_extensions_sources_dir/$adu_steps_handler_file
-    $adu_bin_path -l 2 --update-type "microsoft/update-manifest" -C $adu_extensions_sources_dir/$adu_steps_handler_file
-    $adu_bin_path -l 2 --update-type "microsoft/update-manifest:4" -C $adu_extensions_sources_dir/$adu_steps_handler_file
-
-    echo "Register a reference component enumerator..."
-    $adu_bin_path -l 2 -E $adu_extensions_sources_dir/$adu_example_component_enumerator_file
-
-    echo "Register content downloader extension..."
-    $adu_bin_path -l 2 -D $adu_extensions_sources_dir/$adu_delivery_optimization_downloader_file
-=======
     echo "Register all reference step handlers..."
 
     $adu_bin_path -l 2 --extension-type updateContentHandler --extension-id "microsoft/apt:1" --register-extension $adu_extensions_sources_dir/$adu_apt_handler_file
@@ -303,7 +234,6 @@
 
     echo "Register delta download handler..."
     $adu_bin_path -l 2 --extension-type downloadHandler --extension-id "microsoft/delta:1" --register-extension $adu_extensions_sources_dir/$adu_delta_download_handler_file
->>>>>>> eaeb5ba1
 }
 
 register_adu_user_and_process_with_eis() {
