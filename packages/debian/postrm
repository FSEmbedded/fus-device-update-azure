--- conflicted
+++ resolved
@@ -11,11 +11,7 @@
 adu_conf_dir=/etc/adu
 adu_log_dir=/var/log/adu
 adu_data_dir=/var/lib/adu
-<<<<<<< HEAD
-adu_shell_bin_path=/usr/lib/adu/adu-shell
-=======
 adu_shell_bin_path=/usr/bin/adu-shell
->>>>>>> eaeb5ba1
 
 adu_eis_conf_file=adu.toml
 eis_idservice_dir=/etc/aziot/identityd/config.d
@@ -48,26 +44,17 @@
     echo "Remove 'adu' user from 'aziotks' group."
     gpasswd -d $adu_user aziotks > /dev/null
 
-<<<<<<< HEAD
-    echo "Restart IoT Identity Service"
-    systemctl restart aziot-{identity,cert,tpm,key}d
-=======
     echo "Restart IoT Identity Services"
     systemctl restart aziot-certd
     systemctl restart aziot-tpmd
     systemctl restart aziot-keyd
     systemctl restart aziot-identityd
->>>>>>> eaeb5ba1
 }
 
 do_remove_tasks() {
         deregister_eis
 
-<<<<<<< HEAD
-        # The adu-agent unit file is removed after 'prerm remove' step.
-=======
         # The deviceupdate-agent unit file is removed after 'prerm remove' step.
->>>>>>> eaeb5ba1
         # We just need to reload the daemon here.
         systemctl daemon-reload
 
@@ -122,11 +109,7 @@
     # the '[new] postrm failed-upgrade new-ver#' will be invoked.
     #
     # In [new] postrm context:
-<<<<<<< HEAD
-    #   - We have another chance to verify whether the new adu-agent can function properly.
-=======
     #   - We have another chance to verify whether the new deviceupdate-agent can function properly.
->>>>>>> eaeb5ba1
     #   - If yes, we will return 0 to tell APT to continue the upgrade with '[new] postinst configure old-ver#'.
     #   - If no, we will return 1 to tell APT to abort the upgrade.
     #     In order to restore the old package, the following maintainer scripts must return ok (exit 0):
@@ -137,18 +120,11 @@
     failed-upgrade)
         echo "[postrm failed-upgrade $2] Perform new ADU Agent health validation." >&2
 
-<<<<<<< HEAD
-        # When upgrading 0.8.0 to 0.8.1, adu-shell ownership and permissions can be incorrect.
-        echo "Attempting to fix-up $adu_shell_bin_path after postrm upgrade failure from $2 ..."
-        chown root:adu "$adu_shell_bin_path"
-        chmod u=rxs,g=rx,o= "$adu_shell_bin_path"
-=======
         # When upgrading 0.8.0 to 0.8.1, adu-shell and adu-conf ownership and permissions can be incorrect.
         echo "Attempting to fix-up $adu_shell_bin_path and $adu_conf_dir after postrm upgrade failure from $2 ..."
         chown root:adu "$adu_shell_bin_path"
         chmod u=rxs,g=rx,o= "$adu_shell_bin_path"
         chmod u=rwx,g=rx,o= "$adu_conf_dir"
->>>>>>> eaeb5ba1
 
         echo "AducIotAgent version:" >&2
         /usr/bin/AducIotAgent --version >&2
