#!/bin/bash

# Copyright (c) Microsoft Corporation.
# Licensed under the MIT License.

# Bash script for creating ADU update import manifest.

ENABLE_VERBOSE=0

# This is the version of the ADU update manifest schema being used.
MANIFEST_VERSION='4.0'

print_usage() {
    printf "Usage: create-adu-import-manifest [OPTION]... [FILE]...
Create an import manifest to import an update into Device Update.

-p PROVIDER                 Update provider
-n NAME                     Update name
-v VERSION                  Update version
-c COMPATIBILITY_PROPERTY   Colon separated compatibility key value pair
                            May be specified multiple times.
-h HANDLER                  Instruction step handler
-r HANDLER_PROPERTY         Colon separated key value pair to be passed into handler
                            May be specified multiple times.
FILE                        Path to update file(s)
"
}

write_verbose() {
    if [[ $ENABLE_VERBOSE == 1 ]]; then
        local YELLOW
        local RESET

        YELLOW="$(tput setaf 11)"
        RESET="$(tput sgr0)"

        echo -e "${YELLOW}VERBOSE: $1${RESET}\n"
    fi
}

write_error() {
    local RED
    local RESET

    RED="$(tput setaf 9)"
    RESET="$(tput sgr0)"

    echo -e "${RED}ERROR: $1${RESET}\n"
}

#
# main
#

OPTIND=1

if [ $# -eq 0 ]; then
    print_usage
    exit 1
fi

if ! command -v openssl &> /dev/null; then
    write_error "This script requires openssl."
    exit 1
fi

# Parse commandline arguments
UPDATE_PROVIDER=''
UPDATE_NAME=''
UPDATE_VERSION=''
HANDLER=''
HANDLER_PROPS=()
COMPAT_INFOS=()
UPDATE_FILES=''

while getopts "c:r:n:p:h:v:" OPT; do
    case "$OPT" in
    c)
<<<<<<< HEAD
        if ! [[ "$OPTARG" =~ ^[^[:space:]]+:[^[:space:]]+$ ]]; then
=======
        if ! [[ $OPTARG =~ ^[^[:space:]]+:[^[:space:]]+$ ]]; then
>>>>>>> eaeb5ba1
            write_error "Invalid compatibility specified."
            exit 1
        fi

        IFS=':'
<<<<<<< HEAD
        read -ra ARGS <<<"$OPTARG"
=======
        read -ra ARGS <<< "$OPTARG"
>>>>>>> eaeb5ba1
        if [ ${#ARGS[@]} -ne 2 ]; then
            write_error 'Compatibility info format is key:value'
            exit 1
        fi

        # Multiple -c values are supported.
        COMPAT_INFOS+=("$OPTARG")
        ;;
    r)
<<<<<<< HEAD
        if ! [[ "$OPTARG" =~ ^[^[:space:]]+:[^[:space:]]+$ ]]; then
=======
        if ! [[ $OPTARG =~ ^[^[:space:]]+:[^[:space:]]+$ ]]; then
>>>>>>> eaeb5ba1
            write_error "Invalid handler property specified."
            exit 1
        fi

        IFS=':'
<<<<<<< HEAD
        read -ra ARGS <<<"$OPTARG"
=======
        read -ra ARGS <<< "$OPTARG"
>>>>>>> eaeb5ba1
        if [ ${#ARGS[@]} -ne 2 ]; then
            write_error 'Handler property format is key:value'
            exit 1
        fi

        # Multiple -r values are supported.
        HANDLER_PROPS+=("$OPTARG")
        ;;

    n)
        if [ -n "$UPDATE_NAME" ]; then
            write_error "Update name specified twice."
            exit 1
        fi

        UPDATE_NAME=$OPTARG

        if ! [[ $UPDATE_NAME =~ ^[a-zA-Z0-9.-]{1,64}$ ]]; then
            write_error "Invalid update name specified."
            exit 1
        fi
        ;;
    p)
        if [ -n "$UPDATE_PROVIDER" ]; then
            write_error "Update provider specified twice."
            exit 1
        fi

        UPDATE_PROVIDER=$OPTARG

        if ! [[ $UPDATE_PROVIDER =~ ^[a-zA-Z0-9.-]{1,64}$ ]]; then
            write_error "Invalid update provider specified."
            exit 1
        fi
        ;;
    h)
<<<<<<< HEAD
        if [ ! -z "$HANDLER" ]; then
=======
        if [ -n "$HANDLER" ]; then
>>>>>>> eaeb5ba1
            write_error "Handler specified twice."
            exit 1
        fi

        HANDLER=$OPTARG

        # POSIX regex only, sigh.
<<<<<<< HEAD
        if ! [[ "$HANDLER" =~ ^[^[:space:]]+/[^[:space:]]+:[[:digit:]]{1,5}$ ]]; then
=======
        if ! [[ $HANDLER =~ ^[^[:space:]]+/[^[:space:]]+:[[:digit:]]{1,5}$ ]]; then
>>>>>>> eaeb5ba1
            write_error "Invalid handler specified."
            exit 1
        fi
        ;;

    v)
        if [ -n "$UPDATE_VERSION" ]; then
            write_error "Update version specified twice."
            exit 1
        fi

        UPDATE_VERSION=$OPTARG
        ;;
    \?)
        print_usage
        exit 1
        ;;
    :)
        # Missing option argument
        print_usage
        exit 1
        ;;
    *)
        # Unimplemented option
        exit 1
        ;;
    esac
done

# Update files are the arguments without switches.
shift "$((OPTIND - 1))"
UPDATE_FILES=("$@")

# Verify that all required arguments were specified and correct.

if [ -z "$UPDATE_NAME" ]; then
    write_error 'Update name not specified.'
    exit 1
fi

if [ -z "$HANDLER" ]; then
    write_error 'Handler not specified.'
    exit 1
fi

if [ -z "$UPDATE_PROVIDER" ]; then
    write_error 'Provider name not specified.'
    exit 1
fi

if [ -z "$UPDATE_VERSION" ]; then
    write_error 'Update version not specified.'
    exit 1
fi

if [ ${#COMPAT_INFOS[@]} -eq 0 ]; then
    write_error 'Compatibility info not specified.'
    exit 1
fi

if [ ${#UPDATE_FILES[@]} -eq 0 ]; then
    write_error 'Update file(s) not specified.'
    exit 1
fi

for file in "${UPDATE_FILES[@]}"; do
    if [ ! -f "$file" ]; then
        write_error "File '$file' not found."
        exit 1
    fi
done

CREATED_DATETIME=$(date --utc --iso-8601=seconds)

# Write out JSON.
# Using "jq" would be better, but trying to reduce script dependencies.

cat << EOF
{
  "updateId": {
    "provider": "$UPDATE_PROVIDER",
    "name": "$UPDATE_NAME",
    "version": "$UPDATE_VERSION"
  },
  "compatibility": [
    {
EOF

for idx in "${!COMPAT_INFOS[@]}"; do
    IFS=':'
<<<<<<< HEAD
    read -ra ARGS <<<"${COMPAT_INFOS[$idx]}"

    if [ $((idx + 1)) -ne ${#COMPAT_INFOS[@]} ]; then
        cat <<EOF
      "${ARGS[0]}": "${ARGS[1]}",
EOF
    else
        cat <<EOF
      "${ARGS[0]}": "${ARGS[1]}"
EOF
    echo "    }"
=======
    read -ra ARGS <<< "${COMPAT_INFOS[$idx]}"

    if [ $((idx + 1)) -ne ${#COMPAT_INFOS[@]} ]; then
        cat << EOF
      "${ARGS[0]}": "${ARGS[1]}",
EOF
    else
        cat << EOF
      "${ARGS[0]}": "${ARGS[1]}"
EOF
        echo "    }"
>>>>>>> eaeb5ba1
    fi
done

cat << EOF
  ],
  "instructions": {
    "steps": [
      {
        "handler": "$HANDLER",
        "files": [
EOF

for idx in "${!UPDATE_FILES[@]}"; do
    UPDATE_FILE="${UPDATE_FILES[$idx]}"
    FILENAME=$(basename "$UPDATE_FILE")

    if [ $((idx + 1)) -ne ${#UPDATE_FILES[@]} ]; then
        echo "          \"$FILENAME\","
    else
        echo "          \"$FILENAME\""
    fi
done

if [ ${#HANDLER_PROPS[@]} -ne 0 ]; then
<<<<<<< HEAD
    cat <<EOF
=======
    cat << EOF
>>>>>>> eaeb5ba1
        ],
        "handlerProperties": {
EOF

    for idx in "${!HANDLER_PROPS[@]}"; do
        IFS=':'
<<<<<<< HEAD
        read -ra ARGS <<<"${HANDLER_PROPS[$idx]}"

        if [ $((idx + 1)) -ne ${#HANDLER_PROPS[@]} ]; then
            cat <<EOF
          "${ARGS[0]}": "${ARGS[1]}",
EOF
        else
            cat <<EOF
          "${ARGS[0]}": "${ARGS[1]}"
EOF
        echo "        }"
=======
        read -ra ARGS <<< "${HANDLER_PROPS[$idx]}"

        if [ $((idx + 1)) -ne ${#HANDLER_PROPS[@]} ]; then
            cat << EOF
          "${ARGS[0]}": "${ARGS[1]}",
EOF
        else
            cat << EOF
          "${ARGS[0]}": "${ARGS[1]}"
EOF
            echo "        }"
>>>>>>> eaeb5ba1
        fi
    done

else
    echo "        ]"

fi

<<<<<<< HEAD
cat <<EOF
=======
cat << EOF
>>>>>>> eaeb5ba1
      }
    ]
  },
  "files": [
EOF

for idx in "${!UPDATE_FILES[@]}"; do
    UPDATE_FILE="${UPDATE_FILES[$idx]}"
    FILENAME=$(basename "$UPDATE_FILE")
    FILESIZE=$(stat --printf="%s" "$UPDATE_FILE")
    SHA256HASH=$(openssl dgst -sha256 -binary "$UPDATE_FILE" | openssl base64)

    cat << EOF
    {
      "filename": "$FILENAME",
      "sizeInBytes": $FILESIZE,
      "hashes": {
        "sha256": "$SHA256HASH"
      }
EOF
    if [ $((idx + 1)) -ne ${#UPDATE_FILES[@]} ]; then
        echo "    },"
    else
        echo "    }"
    fi
done

cat << EOF
  ],
  "createdDateTime": "$CREATED_DATETIME",
  "manifestVersion": "$MANIFEST_VERSION"
}
EOF<|MERGE_RESOLUTION|>--- conflicted
+++ resolved
@@ -76,21 +76,13 @@
 while getopts "c:r:n:p:h:v:" OPT; do
     case "$OPT" in
     c)
-<<<<<<< HEAD
-        if ! [[ "$OPTARG" =~ ^[^[:space:]]+:[^[:space:]]+$ ]]; then
-=======
         if ! [[ $OPTARG =~ ^[^[:space:]]+:[^[:space:]]+$ ]]; then
->>>>>>> eaeb5ba1
             write_error "Invalid compatibility specified."
             exit 1
         fi
 
         IFS=':'
-<<<<<<< HEAD
-        read -ra ARGS <<<"$OPTARG"
-=======
         read -ra ARGS <<< "$OPTARG"
->>>>>>> eaeb5ba1
         if [ ${#ARGS[@]} -ne 2 ]; then
             write_error 'Compatibility info format is key:value'
             exit 1
@@ -100,21 +92,13 @@
         COMPAT_INFOS+=("$OPTARG")
         ;;
     r)
-<<<<<<< HEAD
-        if ! [[ "$OPTARG" =~ ^[^[:space:]]+:[^[:space:]]+$ ]]; then
-=======
         if ! [[ $OPTARG =~ ^[^[:space:]]+:[^[:space:]]+$ ]]; then
->>>>>>> eaeb5ba1
             write_error "Invalid handler property specified."
             exit 1
         fi
 
         IFS=':'
-<<<<<<< HEAD
-        read -ra ARGS <<<"$OPTARG"
-=======
         read -ra ARGS <<< "$OPTARG"
->>>>>>> eaeb5ba1
         if [ ${#ARGS[@]} -ne 2 ]; then
             write_error 'Handler property format is key:value'
             exit 1
@@ -151,11 +135,7 @@
         fi
         ;;
     h)
-<<<<<<< HEAD
-        if [ ! -z "$HANDLER" ]; then
-=======
         if [ -n "$HANDLER" ]; then
->>>>>>> eaeb5ba1
             write_error "Handler specified twice."
             exit 1
         fi
@@ -163,11 +143,7 @@
         HANDLER=$OPTARG
 
         # POSIX regex only, sigh.
-<<<<<<< HEAD
-        if ! [[ "$HANDLER" =~ ^[^[:space:]]+/[^[:space:]]+:[[:digit:]]{1,5}$ ]]; then
-=======
         if ! [[ $HANDLER =~ ^[^[:space:]]+/[^[:space:]]+:[[:digit:]]{1,5}$ ]]; then
->>>>>>> eaeb5ba1
             write_error "Invalid handler specified."
             exit 1
         fi
@@ -258,19 +234,6 @@
 
 for idx in "${!COMPAT_INFOS[@]}"; do
     IFS=':'
-<<<<<<< HEAD
-    read -ra ARGS <<<"${COMPAT_INFOS[$idx]}"
-
-    if [ $((idx + 1)) -ne ${#COMPAT_INFOS[@]} ]; then
-        cat <<EOF
-      "${ARGS[0]}": "${ARGS[1]}",
-EOF
-    else
-        cat <<EOF
-      "${ARGS[0]}": "${ARGS[1]}"
-EOF
-    echo "    }"
-=======
     read -ra ARGS <<< "${COMPAT_INFOS[$idx]}"
 
     if [ $((idx + 1)) -ne ${#COMPAT_INFOS[@]} ]; then
@@ -282,7 +245,6 @@
       "${ARGS[0]}": "${ARGS[1]}"
 EOF
         echo "    }"
->>>>>>> eaeb5ba1
     fi
 done
 
@@ -307,30 +269,13 @@
 done
 
 if [ ${#HANDLER_PROPS[@]} -ne 0 ]; then
-<<<<<<< HEAD
-    cat <<EOF
-=======
     cat << EOF
->>>>>>> eaeb5ba1
         ],
         "handlerProperties": {
 EOF
 
     for idx in "${!HANDLER_PROPS[@]}"; do
         IFS=':'
-<<<<<<< HEAD
-        read -ra ARGS <<<"${HANDLER_PROPS[$idx]}"
-
-        if [ $((idx + 1)) -ne ${#HANDLER_PROPS[@]} ]; then
-            cat <<EOF
-          "${ARGS[0]}": "${ARGS[1]}",
-EOF
-        else
-            cat <<EOF
-          "${ARGS[0]}": "${ARGS[1]}"
-EOF
-        echo "        }"
-=======
         read -ra ARGS <<< "${HANDLER_PROPS[$idx]}"
 
         if [ $((idx + 1)) -ne ${#HANDLER_PROPS[@]} ]; then
@@ -342,7 +287,6 @@
           "${ARGS[0]}": "${ARGS[1]}"
 EOF
             echo "        }"
->>>>>>> eaeb5ba1
         fi
     done
 
@@ -351,11 +295,7 @@
 
 fi
 
-<<<<<<< HEAD
-cat <<EOF
-=======
 cat << EOF
->>>>>>> eaeb5ba1
       }
     ]
   },
