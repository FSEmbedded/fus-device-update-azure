--- conflicted
+++ resolved
@@ -2,48 +2,6 @@
 # Licensed under the MIT License.
 
 macro (compileAsC99)
-<<<<<<< HEAD
-    if (CMAKE_VERSION VERSION_LESS "3.1")
-        if (CMAKE_C_COMPILER_ID STREQUAL "GNU")
-            set (CMAKE_C_FLAGS "--std=c99 ${CMAKE_C_FLAGS}")
-            if (CXX_FLAG_CXX11)
-                set (CMAKE_CXX_FLAGS "--std=c++11 ${CMAKE_CXX_FLAGS}")
-            else ()
-                set (CMAKE_CXX_FLAGS "--std=c++0x ${CMAKE_CXX_FLAGS}")
-            endif ()
-        endif ()
-    else ()
-        set (CMAKE_C_STANDARD 99)
-        set (CMAKE_CXX_STANDARD 11)
-    endif ()
-endmacro (compileAsC99)
-
-macro (disableRTTI)
-    # Disable RTTI by replacing rtti compile flag with the no-rtti flag in the cpp compiler flags.
-    string (
-        REGEX
-        REPLACE "-frtti"
-                ""
-                CMAKE_CXX_FLAGS
-                "${CMAKE_CXX_FLAGS}")
-    set (CMAKE_CXX_FLAGS "${CMAKE_CXX_FLAGS} -fno-rtti")
-endmacro (disableRTTI)
-
-function (target_link_iothub_client target scope)
-
-    # NOTE: the call to find_package for azure_c_shared_utility
-    # must come before umqtt since their config.cmake files expect
-    # the aziotsharedutil target to already have been defined.
-    find_package (azure_c_shared_utility REQUIRED)
-    find_package (IotHubClient REQUIRED)
-    target_link_libraries (
-        ${target}
-        ${scope}
-        IotHubClient::iothub_client
-        aziotsharedutil
-        iothub_client_http_transport
-        uhttp)
-=======
     set (CMAKE_C_STANDARD 99)
     set (CMAKE_CXX_STANDARD 17)
     set (CMAKE_CXX_STANDARD_REQUIRED ON)
@@ -97,7 +55,6 @@
     find_package (IotHubClient REQUIRED)
     target_link_libraries (${target} ${scope} IotHubClient::iothub_client aziotsharedutil
                            iothub_client_http_transport uhttp)
->>>>>>> eaeb5ba1
 
 endfunction (target_link_iothub_client)
 
@@ -107,13 +64,6 @@
 endfunction (target_link_digital_twin_client)
 
 function (target_link_dosdk target scope)
-<<<<<<< HEAD
-    find_package (deliveryoptimization_sdk CONFIG REQUIRED)
-    target_link_libraries (
-        ${target}
-        ${scope}
-        Microsoft::deliveryoptimization)
-=======
     if (NOT WIN32)
         find_package (deliveryoptimization_sdk CONFIG REQUIRED)
         target_link_libraries (${target} ${scope} Microsoft::deliveryoptimization)
@@ -131,5 +81,4 @@
                                  ${DO_CLIENT_INSTALL_FOLDER}/cmake/sdk-cpp/${CMAKE_BUILD_TYPE})
         target_link_libraries (${target} ${scope} deliveryoptimization)
     endif ()
->>>>>>> eaeb5ba1
 endfunction (target_link_dosdk)